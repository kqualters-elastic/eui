// Jest Snapshot v1, https://goo.gl/fbAQLP

exports[`EuiHeaderSectionItemButton is rendered 1`] = `
<button
  aria-label="aria-label"
<<<<<<< HEAD
  class="euiHeaderSectionItemButton testClass1 testClass2"
=======
  class="euiButtonEmpty euiButtonEmpty--text euiHeaderSectionItem__button testClass1 testClass2"
>>>>>>> fe426f6f
  data-test-subj="test subject string"
  type="button"
>
  <span
<<<<<<< HEAD
    class="euiHeaderSectionItemButton__content"
  />
</button>
=======
    class="euiButtonContent euiButtonEmpty__content"
  >
    <span
      class="euiButtonEmpty__text"
    />
  </span>
</button>
`;

exports[`EuiHeaderSectionItemButton renders a link 1`] = `
<a
  class="euiButtonEmpty euiButtonEmpty--text euiHeaderSectionItem__button"
  href="#"
  rel="noreferrer"
>
  <span
    class="euiButtonContent euiButtonEmpty__content"
  >
    <span
      class="euiButtonEmpty__text"
    />
  </span>
</a>
>>>>>>> fe426f6f
`;

exports[`EuiHeaderSectionItemButton renders children 1`] = `
<button
<<<<<<< HEAD
  class="euiHeaderSectionItemButton"
  type="button"
>
  <span
    class="euiHeaderSectionItemButton__content"
  >
    <span>
      Ahoy!
=======
  class="euiButtonEmpty euiButtonEmpty--text euiHeaderSectionItem__button"
  type="button"
>
  <span
    class="euiButtonContent euiButtonEmpty__content"
  >
    <span
      class="euiButtonEmpty__text"
    >
      <span>
        Ahoy!
      </span>
>>>>>>> fe426f6f
    </span>
  </span>
</button>
`;

exports[`EuiHeaderSectionItemButton renders notification as a badge 1`] = `
<button
<<<<<<< HEAD
  class="euiHeaderSectionItemButton"
  type="button"
>
  <span
    class="euiHeaderSectionItemButton__content"
  />
  <span
    class="euiNotificationBadge euiHeaderSectionItemButton__notification euiHeaderSectionItemButton__notification--badge"
=======
  class="euiButtonEmpty euiButtonEmpty--text euiHeaderSectionItem__button"
  type="button"
>
  <span
    class="euiButtonContent euiButtonEmpty__content"
>>>>>>> fe426f6f
  >
    <span
      class="euiButtonEmpty__text"
    >
      <span
        class="euiNotificationBadge euiHeaderSectionItemButton__notification euiHeaderSectionItemButton__notification--badge"
      >
        1
      </span>
    </span>
  </span>
</button>
`;

exports[`EuiHeaderSectionItemButton renders notification as a dot 1`] = `
<button
<<<<<<< HEAD
  class="euiHeaderSectionItemButton"
  type="button"
>
  <span
    class="euiHeaderSectionItemButton__content"
  />
  <span
    class="euiHeaderSectionItemButton__notification euiHeaderSectionItemButton__notification--dot"
    color="accent"
    data-euiicon-type="dot"
  />
=======
  class="euiButtonEmpty euiButtonEmpty--text euiHeaderSectionItem__button"
  type="button"
>
  <span
    class="euiButtonContent euiButtonEmpty__content"
  >
    <span
      class="euiButtonEmpty__text"
    >
      <span
        class="euiHeaderSectionItemButton__notification euiHeaderSectionItemButton__notification--dot"
        color="accent"
        data-euiicon-type="dot"
      />
    </span>
  </span>
>>>>>>> fe426f6f
</button>
`;

exports[`EuiHeaderSectionItemButton renders notification color 1`] = `
<button
<<<<<<< HEAD
  class="euiHeaderSectionItemButton"
  type="button"
>
  <span
    class="euiHeaderSectionItemButton__content"
  />
  <span
    class="euiNotificationBadge euiNotificationBadge--subdued euiHeaderSectionItemButton__notification euiHeaderSectionItemButton__notification--badge"
=======
  class="euiButtonEmpty euiButtonEmpty--text euiHeaderSectionItem__button"
  type="button"
>
  <span
    class="euiButtonContent euiButtonEmpty__content"
>>>>>>> fe426f6f
  >
    <span
      class="euiButtonEmpty__text"
    >
      <span
        class="euiNotificationBadge euiNotificationBadge--subdued euiHeaderSectionItemButton__notification euiHeaderSectionItemButton__notification--badge"
      >
        1
      </span>
    </span>
  </span>
</button>
`;<|MERGE_RESOLUTION|>--- conflicted
+++ resolved
@@ -3,32 +3,27 @@
 exports[`EuiHeaderSectionItemButton is rendered 1`] = `
 <button
   aria-label="aria-label"
-<<<<<<< HEAD
-  class="euiHeaderSectionItemButton testClass1 testClass2"
-=======
-  class="euiButtonEmpty euiButtonEmpty--text euiHeaderSectionItem__button testClass1 testClass2"
->>>>>>> fe426f6f
+  class="euiButtonEmpty euiButtonEmpty--text euiHeaderSectionItemButton testClass1 testClass2"
   data-test-subj="test subject string"
   type="button"
 >
   <span
-<<<<<<< HEAD
-    class="euiHeaderSectionItemButton__content"
-  />
-</button>
-=======
     class="euiButtonContent euiButtonEmpty__content"
   >
     <span
       class="euiButtonEmpty__text"
-    />
+    >
+      <span
+        class="euiHeaderSectionItemButton__content"
+      />
+    </span>
   </span>
 </button>
 `;
 
 exports[`EuiHeaderSectionItemButton renders a link 1`] = `
 <a
-  class="euiButtonEmpty euiButtonEmpty--text euiHeaderSectionItem__button"
+  class="euiButtonEmpty euiButtonEmpty--text euiHeaderSectionItemButton"
   href="#"
   rel="noreferrer"
 >
@@ -37,25 +32,18 @@
   >
     <span
       class="euiButtonEmpty__text"
-    />
+    >
+      <span
+        class="euiHeaderSectionItemButton__content"
+      />
+    </span>
   </span>
 </a>
->>>>>>> fe426f6f
 `;
 
 exports[`EuiHeaderSectionItemButton renders children 1`] = `
 <button
-<<<<<<< HEAD
-  class="euiHeaderSectionItemButton"
-  type="button"
->
-  <span
-    class="euiHeaderSectionItemButton__content"
-  >
-    <span>
-      Ahoy!
-=======
-  class="euiButtonEmpty euiButtonEmpty--text euiHeaderSectionItem__button"
+  class="euiButtonEmpty euiButtonEmpty--text euiHeaderSectionItemButton"
   type="button"
 >
   <span
@@ -64,10 +52,13 @@
     <span
       class="euiButtonEmpty__text"
     >
-      <span>
-        Ahoy!
+      <span
+        class="euiHeaderSectionItemButton__content"
+      >
+        <span>
+          Ahoy!
+        </span>
       </span>
->>>>>>> fe426f6f
     </span>
   </span>
 </button>
@@ -75,26 +66,18 @@
 
 exports[`EuiHeaderSectionItemButton renders notification as a badge 1`] = `
 <button
-<<<<<<< HEAD
-  class="euiHeaderSectionItemButton"
-  type="button"
->
-  <span
-    class="euiHeaderSectionItemButton__content"
-  />
-  <span
-    class="euiNotificationBadge euiHeaderSectionItemButton__notification euiHeaderSectionItemButton__notification--badge"
-=======
-  class="euiButtonEmpty euiButtonEmpty--text euiHeaderSectionItem__button"
+  class="euiButtonEmpty euiButtonEmpty--text euiHeaderSectionItemButton"
   type="button"
 >
   <span
     class="euiButtonContent euiButtonEmpty__content"
->>>>>>> fe426f6f
   >
     <span
       class="euiButtonEmpty__text"
     >
+      <span
+        class="euiHeaderSectionItemButton__content"
+      />
       <span
         class="euiNotificationBadge euiHeaderSectionItemButton__notification euiHeaderSectionItemButton__notification--badge"
       >
@@ -107,20 +90,7 @@
 
 exports[`EuiHeaderSectionItemButton renders notification as a dot 1`] = `
 <button
-<<<<<<< HEAD
-  class="euiHeaderSectionItemButton"
-  type="button"
->
-  <span
-    class="euiHeaderSectionItemButton__content"
-  />
-  <span
-    class="euiHeaderSectionItemButton__notification euiHeaderSectionItemButton__notification--dot"
-    color="accent"
-    data-euiicon-type="dot"
-  />
-=======
-  class="euiButtonEmpty euiButtonEmpty--text euiHeaderSectionItem__button"
+  class="euiButtonEmpty euiButtonEmpty--text euiHeaderSectionItemButton"
   type="button"
 >
   <span
@@ -130,38 +100,32 @@
       class="euiButtonEmpty__text"
     >
       <span
+        class="euiHeaderSectionItemButton__content"
+      />
+      <span
         class="euiHeaderSectionItemButton__notification euiHeaderSectionItemButton__notification--dot"
         color="accent"
         data-euiicon-type="dot"
       />
     </span>
   </span>
->>>>>>> fe426f6f
 </button>
 `;
 
 exports[`EuiHeaderSectionItemButton renders notification color 1`] = `
 <button
-<<<<<<< HEAD
-  class="euiHeaderSectionItemButton"
-  type="button"
->
-  <span
-    class="euiHeaderSectionItemButton__content"
-  />
-  <span
-    class="euiNotificationBadge euiNotificationBadge--subdued euiHeaderSectionItemButton__notification euiHeaderSectionItemButton__notification--badge"
-=======
-  class="euiButtonEmpty euiButtonEmpty--text euiHeaderSectionItem__button"
+  class="euiButtonEmpty euiButtonEmpty--text euiHeaderSectionItemButton"
   type="button"
 >
   <span
     class="euiButtonContent euiButtonEmpty__content"
->>>>>>> fe426f6f
   >
     <span
       class="euiButtonEmpty__text"
     >
+      <span
+        class="euiHeaderSectionItemButton__content"
+      />
       <span
         class="euiNotificationBadge euiNotificationBadge--subdued euiHeaderSectionItemButton__notification euiHeaderSectionItemButton__notification--badge"
       >
