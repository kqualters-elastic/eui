--- conflicted
+++ resolved
@@ -2,18 +2,9 @@
 
 import {
   EuiPopover,
-<<<<<<< HEAD
-  EuiPopoverTitle,
   EuiFilterGroup,
   EuiFilterButton,
   EuiSelectable,
-  EuiSpacer,
-  EuiSwitch,
-=======
-  EuiFilterGroup,
-  EuiFilterButton,
-  EuiSelectable,
->>>>>>> 0d54c593
 } from '../../../../src/components';
 import { useGeneratedHtmlId } from '../../../../src/services';
 
@@ -64,10 +55,7 @@
     { label: 'Piotr Illitch Tchaïkovsky' },
     { label: 'Robert Schumann' },
     { label: 'Sergej S. Prokofiew' },
-<<<<<<< HEAD
-=======
     { label: 'Wolfgang Amadeus Mozart' },
->>>>>>> 0d54c593
   ]);
 
   const button = (
@@ -84,48 +72,6 @@
   );
 
   return (
-<<<<<<< HEAD
-    <>
-      <EuiSwitch
-        checked={withLoading}
-        onChange={(e) => setWithLoading(e.target.checked)}
-        label="Simulate dynamic loading"
-      />
-      <EuiSpacer />
-      <EuiFilterGroup>
-        <EuiPopover
-          id={filterGroupPopoverId}
-          button={button}
-          isOpen={isPopoverOpen}
-          closePopover={closePopover}
-          panelPaddingSize="none"
-        >
-          <EuiSelectable
-            allowExclusions
-            searchable
-            searchProps={{
-              placeholder: 'Filter list',
-              compressed: true,
-            }}
-            aria-label="Composers"
-            options={items}
-            onChange={(newOptions) => setItems(newOptions)}
-            isLoading={isLoading}
-            loadingMessage="Loading filters"
-            emptyMessage="No filters available"
-            noMatchesMessage="No filters found"
-          >
-            {(list, search) => (
-              <div style={{ width: 300 }}>
-                <EuiPopoverTitle paddingSize="s">{search}</EuiPopoverTitle>
-                {list}
-              </div>
-            )}
-          </EuiSelectable>
-        </EuiPopover>
-      </EuiFilterGroup>
-    </>
-=======
     <EuiFilterGroup>
       <EuiPopover
         id={filterGroupPopoverId}
@@ -150,6 +96,6 @@
         </EuiSelectable>
       </EuiPopover>
     </EuiFilterGroup>
->>>>>>> 0d54c593
+
   );
 };