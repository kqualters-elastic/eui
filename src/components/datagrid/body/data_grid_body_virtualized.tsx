/*
 * Copyright Elasticsearch B.V. and/or licensed to Elasticsearch B.V. under one
 * or more contributor license agreements. Licensed under the Elastic License
 * 2.0 and the Server Side Public License, v 1; you may not use this file except
 * in compliance with, at your election, the Elastic License 2.0 or the Server
 * Side Public License, v 1.
 */

import classNames from 'classnames';
import React, {
  forwardRef,
  FunctionComponent,
  createContext,
  useCallback,
  useContext,
  useEffect,
  useRef,
  useMemo,
  PropsWithChildren,
  memo,
} from 'react';
import {
  GridChildComponentProps,
  VariableSizeGrid as Grid,
  VariableSizeGridProps,
  GridOnItemsRenderedProps,
} from 'react-window';
<<<<<<< HEAD
import isEqual from 'lodash/isEqual';
=======
import { useDeepEqual } from '../../../services';
>>>>>>> 6982d58b
import { useResizeObserver } from '../../observer/resize_observer';
import { useDataGridHeader } from './header';
import { useDataGridFooter } from './footer';
import { CellWrapper } from './cell';
import {
  EuiDataGridBodyProps,
  DataGridWrapperRowsContentsShape,
} from '../data_grid_types';
import { useRowManager } from './data_grid_row_manager';
import type { CellProps } from './cell/data_grid_cell_wrapper';
import {
  useFinalGridDimensions,
  useUnconstrainedHeight,
  useVirtualizeContainerWidth,
} from '../utils/grid_height_width';
import { useDefaultColumnWidth, useColumnWidths } from '../utils/col_widths';
import { useRowHeightUtils, useDefaultRowHeight } from '../utils/row_heights';
import { useScrollBars, useScroll } from '../utils/scrolling';
import { IS_JEST_ENVIRONMENT } from '../../../utils';

<<<<<<< HEAD
const useDeepEqual = (value: React.CSSProperties) => {
  const ref = useRef(value);
=======
export const Cell: FunctionComponent<GridChildComponentProps> = memo(
  ({ columnIndex, rowIndex, style, data }) => {
    const memoizedStyles = useDeepEqual(style);
    const cellStyles = useMemo(() => {
      const { headerRowHeight } = data;
      return {
        ...memoizedStyles,
        top: `${parseFloat(memoizedStyles.top as string) + headerRowHeight}px`,
      };
    }, [memoizedStyles, data]);
>>>>>>> 6982d58b

  if (!isEqual(value, ref.current)) {
    ref.current = value;
  }

  return ref.current;
};

export const _Cell: FunctionComponent<
  GridChildComponentProps<
    Omit<CellProps, 'colIndex' | 'visibleRowIndex'> & {
      headerRowHeight: number;
    }
  >
> = memo(({ columnIndex, rowIndex, style, data }) => {
  const memoStyle = useDeepEqual(style);
  const cellStyles = useMemo(() => {
    const { headerRowHeight } = data;
    return {
      ...memoStyle,
      top: `${parseFloat(memoStyle.top as string) + headerRowHeight}px`,
    };
  }, [memoStyle, data]);
  return (
    <CellWrapper
      style={cellStyles}
      colIndex={columnIndex}
      visibleRowIndex={rowIndex}
      {...data}
    />
  );
});

_Cell.displayName = '_Cell';

// Context is required to pass props to react-window's innerElementType
// @see https://github.com/bvaughn/react-window/issues/404
export const DataGridWrapperRowsContext =
  createContext<DataGridWrapperRowsContentsShape>({
    headerRow: <div />,
    headerRowHeight: 0,
    footerRow: null,
  });

type InnerElementProps = PropsWithChildren & {
  style: {
    height: number;
    width: number;
    pointerEvents: 'none' | undefined;
  };
};

const InnerElement: VariableSizeGridProps['innerElementType'] = memo(
  forwardRef<HTMLDivElement, InnerElementProps>(
    ({ children, style, ...rest }, ref) => {
      const { headerRowHeight, headerRow, footerRow } = useContext(
        DataGridWrapperRowsContext
      );
<<<<<<< HEAD
      const innerElementStyles = useMemo(() => {
        return {
          width: style.width,
          pointerEvents: style.pointerEvents,
          height: style.height + headerRowHeight,
        };
      }, [headerRowHeight, style]);
=======
      const memoizedStyles = useDeepEqual(style);
      const innerElementStyles = useMemo(() => {
        return {
          ...memoizedStyles,
          height: memoizedStyles.height + headerRowHeight,
        };
      }, [memoizedStyles, headerRowHeight]);

>>>>>>> 6982d58b
      return (
        <>
          <div ref={ref} style={innerElementStyles} {...rest}>
            {headerRow}
            {children}
          </div>
          {footerRow}
        </>
      );
    }
  )
);
InnerElement.displayName = 'EuiDataGridInnerElement';

export const EuiDataGridBodyVirtualized: FunctionComponent<EuiDataGridBodyProps> =
  memo(
    ({
      leadingControlColumns,
      sorting,
      trailingControlColumns,
      columns,
      visibleColCount,
      schema,
      schemaDetectors,
      rowCount,
      visibleRows: { startRow, endRow, visibleRowCount },
      renderCellValue,
      cellContext,
      renderCellPopover,
      renderFooterCellValue,
      interactiveCellId,
      pagination,
      setVisibleColumns,
      switchColumnPos,
      onColumnResize,
      rowHeightsOptions,
      virtualizationOptions,
      isFullScreen,
      gridStyles,
      gridWidth,
      gridRef,
      gridItemsRendered,
      wrapperRef,
    }) => {
      /**
       * Grid refs & observers
       */
      const wrapperDimensions = useResizeObserver(wrapperRef.current);
      const outerGridRef = useRef<HTMLDivElement | null>(null); // container that becomes scrollable
      const innerGridRef = useRef<HTMLDivElement | null>(null); // container sized to fit all content

      /**
       * Scroll bars
       */
      const {
        scrollBarHeight,
        hasVerticalScroll,
        hasHorizontalScroll,
        scrollBorderOverlay,
      } = useScrollBars(outerGridRef, gridStyles.border);

      /**
       * Widths
       */
      const virtualizeContainerWidth = useVirtualizeContainerWidth(
        outerGridRef.current,
        gridWidth,
        pagination?.pageSize
      );

      // compute the default column width from the container's width and count of visible columns
      const defaultColumnWidth = useDefaultColumnWidth(
        virtualizeContainerWidth,
        leadingControlColumns,
        trailingControlColumns,
        columns
      );

      const { columnWidths, setColumnWidth, getColumnWidth } = useColumnWidths({
        columns,
        leadingControlColumns,
        trailingControlColumns,
        defaultColumnWidth,
        onColumnResize,
      });

      /**
       * Header & footer
       */
      const { headerRow, headerRowHeight } = useDataGridHeader({
        switchColumnPos,
        setVisibleColumns,
        leadingControlColumns,
        trailingControlColumns,
        columns,
        columnWidths,
        defaultColumnWidth,
        setColumnWidth,
        schema,
        schemaDetectors,
        sorting,
      });

      const { footerRow, footerRowHeight } = useDataGridFooter({
        renderFooterCellValue,
        renderCellPopover,
        rowIndex: visibleRowCount,
        visibleRowIndex: visibleRowCount,
        interactiveCellId,
        leadingControlColumns,
        trailingControlColumns,
        columns,
        columnWidths,
        defaultColumnWidth,
        schema,
      });

      /**
       * Handle scrolling cells fully into view
       */
      useScroll({
        gridRef,
        outerGridRef,
        hasGridScrolling: hasVerticalScroll || hasHorizontalScroll,
        headerRowHeight,
        footerRowHeight,
        visibleRowCount,
        hasStickyFooter: !!(renderFooterCellValue && gridStyles.stickyFooter),
      });

      /**
       * Row manager
       */
      const rowManager = useRowManager({
        innerGridRef,
        rowClasses: gridStyles.rowClasses,
      });

      /**
       * Heights
       */
      const rowHeightUtils = useRowHeightUtils({
        virtualization: {
          gridRef,
          outerGridElementRef: outerGridRef,
          gridItemsRenderedRef: gridItemsRendered,
        },
        rowHeightsOptions,
        gridStyles,
        columns,
      });

      const { defaultRowHeight, setRowHeight, getRowHeight } =
        useDefaultRowHeight({
          rowHeightsOptions,
          rowHeightUtils,
        });

      const unconstrainedHeight = useUnconstrainedHeight({
        rowHeightUtils,
        startRow,
        endRow,
        rowHeightsOptions,
        defaultRowHeight,
        headerRowHeight,
        footerRowHeight,
        scrollBarHeight,
        innerGridRef,
      });

      /**
       * Final grid height & width
       */
      const { finalWidth, finalHeight } = useFinalGridDimensions({
        unconstrainedHeight,
        unconstrainedWidth: 0, // unable to determine this until the container's size is known
        wrapperDimensions,
        wrapperRef,
        isFullScreen,
        rowCount,
      });

      /**
       * Grid resets
       */
      useEffect(() => {
        if (gridRef.current) {
          gridRef.current.resetAfterColumnIndex(0);
        }
      }, [gridRef, columns, columnWidths, defaultColumnWidth]);

      useEffect(() => {
        if (gridRef.current && rowHeightsOptions) {
          gridRef.current.resetAfterRowIndex(0);
        }
      }, [
        gridRef,
        pagination?.pageIndex,
        rowHeightsOptions,
        gridStyles?.cellPadding,
        gridStyles?.fontSize,
      ]);

      useEffect(() => {
        if (gridRef.current) {
          gridRef.current.resetAfterRowIndex(0);
        }
      }, [gridRef, getRowHeight]);

      const itemData = useMemo(() => {
        return {
          schemaDetectors,
          setRowHeight,
          leadingControlColumns,
          trailingControlColumns,
          columns,
          visibleColCount,
          schema,
          columnWidths,
          defaultColumnWidth,
          renderCellValue,
          cellContext,
          renderCellPopover,
          interactiveCellId,
          rowHeightsOptions,
          rowHeightUtils,
          rowManager,
          pagination,
          headerRowHeight,
        };
      }, [
        schemaDetectors,
        setRowHeight,
        leadingControlColumns,
        trailingControlColumns,
        columns,
        visibleColCount,
        schema,
        columnWidths,
        defaultColumnWidth,
        renderCellValue,
        cellContext,
        renderCellPopover,
        interactiveCellId,
        rowHeightsOptions,
        rowHeightUtils,
        rowManager,
        pagination,
        headerRowHeight,
      ]);

      const onItemsRendered = useCallback(
        (itemsRendered: GridOnItemsRenderedProps) => {
          gridItemsRendered.current = itemsRendered;
          virtualizationOptions?.onItemsRendered?.(itemsRendered);
        },
        [gridItemsRendered, virtualizationOptions]
      );

      const rowWrapperContextValue = useMemo(() => {
        return { headerRowHeight, headerRow, footerRow };
      }, [headerRowHeight, headerRow, footerRow]);

      return IS_JEST_ENVIRONMENT || finalWidth > 0 ? (
        <DataGridWrapperRowsContext.Provider value={rowWrapperContextValue}>
          <Grid
            {...(virtualizationOptions ? virtualizationOptions : {})}
            ref={gridRef}
            className={classNames(
              'euiDataGrid__virtualized',
              virtualizationOptions?.className
            )}
            onItemsRendered={onItemsRendered}
            innerElementType={InnerElement}
            outerRef={outerGridRef}
            innerRef={innerGridRef}
            columnCount={visibleColCount}
            width={finalWidth}
            columnWidth={getColumnWidth}
            height={finalHeight}
            rowHeight={getRowHeight}
            itemData={itemData}
            rowCount={
              IS_JEST_ENVIRONMENT || headerRowHeight > 0 ? visibleRowCount : 0
            }
          >
            {_Cell}
          </Grid>
          {scrollBorderOverlay}
        </DataGridWrapperRowsContext.Provider>
      ) : null;
    }
  );

EuiDataGridBodyVirtualized.displayName = 'EuiDataGridBodyVirtualized';<|MERGE_RESOLUTION|>--- conflicted
+++ resolved
@@ -25,11 +25,7 @@
   VariableSizeGridProps,
   GridOnItemsRenderedProps,
 } from 'react-window';
-<<<<<<< HEAD
-import isEqual from 'lodash/isEqual';
-=======
 import { useDeepEqual } from '../../../services';
->>>>>>> 6982d58b
 import { useResizeObserver } from '../../observer/resize_observer';
 import { useDataGridHeader } from './header';
 import { useDataGridFooter } from './footer';
@@ -49,29 +45,6 @@
 import { useRowHeightUtils, useDefaultRowHeight } from '../utils/row_heights';
 import { useScrollBars, useScroll } from '../utils/scrolling';
 import { IS_JEST_ENVIRONMENT } from '../../../utils';
-
-<<<<<<< HEAD
-const useDeepEqual = (value: React.CSSProperties) => {
-  const ref = useRef(value);
-=======
-export const Cell: FunctionComponent<GridChildComponentProps> = memo(
-  ({ columnIndex, rowIndex, style, data }) => {
-    const memoizedStyles = useDeepEqual(style);
-    const cellStyles = useMemo(() => {
-      const { headerRowHeight } = data;
-      return {
-        ...memoizedStyles,
-        top: `${parseFloat(memoizedStyles.top as string) + headerRowHeight}px`,
-      };
-    }, [memoizedStyles, data]);
->>>>>>> 6982d58b
-
-  if (!isEqual(value, ref.current)) {
-    ref.current = value;
-  }
-
-  return ref.current;
-};
 
 export const _Cell: FunctionComponent<
   GridChildComponentProps<
@@ -123,15 +96,6 @@
       const { headerRowHeight, headerRow, footerRow } = useContext(
         DataGridWrapperRowsContext
       );
-<<<<<<< HEAD
-      const innerElementStyles = useMemo(() => {
-        return {
-          width: style.width,
-          pointerEvents: style.pointerEvents,
-          height: style.height + headerRowHeight,
-        };
-      }, [headerRowHeight, style]);
-=======
       const memoizedStyles = useDeepEqual(style);
       const innerElementStyles = useMemo(() => {
         return {
@@ -140,7 +104,6 @@
         };
       }, [memoizedStyles, headerRowHeight]);
 
->>>>>>> 6982d58b
       return (
         <>
           <div ref={ref} style={innerElementStyles} {...rest}>
