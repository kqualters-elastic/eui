--- conflicted
+++ resolved
@@ -18,8 +18,6 @@
 
 import { schemaDetectors } from '../utils/data_grid_schema';
 import type { EuiDataGridColumnSortingConfig } from '../data_grid_types';
-<<<<<<< HEAD
-=======
 
 import {
   useDataGridColumnSorting,
@@ -40,7 +38,6 @@
   },
   schemaDetectors,
 };
->>>>>>> 8f013671
 
 describe('useDataGridColumnSorting', () => {
   it('returns null if sorting is undefined', () => {
@@ -65,75 +62,12 @@
   const onSort = jest.fn();
   const defaultSort = [{ id: 'columnA', direction: 'asc' as 'asc' | 'desc' }];
   const sorting = { columns: defaultSort, onSort };
-<<<<<<< HEAD
-  const columns = [{ id: 'columnA' }, { id: 'columnB' }, { id: 'columnC' }];
-  const schema = {
-    columnA: { columnType: 'numeric' },
-    columnC: { columnType: 'boolean' },
-  };
-  const displayValues = {
-    columnA: 'Column A',
-    columnB: 'Column B',
-    columnC: 'Column C',
-  };
-
-  const requiredArgs = [
-    columns,
-    sorting,
-    schema,
-    schemaDetectors,
-    displayValues,
-  ] as const;
-=======
->>>>>>> 8f013671
 
   beforeEach(() => {
     jest.clearAllMocks();
     sorting.columns = defaultSort;
   });
 
-<<<<<<< HEAD
-  describe('columnSorting', () => {
-    // Hooks can only be called inside function components
-    const MockComponent = ({
-      columns = requiredArgs[0],
-      sorting = requiredArgs[1],
-      schema = requiredArgs[2],
-      schemaDetectors = requiredArgs[3],
-      displayValues = requiredArgs[4],
-    }) => {
-      const [sortingColumns, setSortingColumns] = React.useState(defaultSort);
-      onSort.mockImplementation(
-        (sortingColumns: EuiDataGridColumnSortingConfig[]) => {
-          setSortingColumns(sortingColumns);
-        }
-      );
-      const sortingWithMock = {
-        ...sorting,
-        columns: sortingColumns,
-        onSort,
-      };
-      const columnSorting = useDataGridColumnSorting(
-        columns,
-        sortingWithMock,
-        schema,
-        schemaDetectors,
-        displayValues
-      );
-      return <>{columnSorting}</>;
-    };
-    const openPopover = (component: ReactWrapper) => {
-      findTestSubject(component, 'dataGridColumnSortingButton').simulate(
-        'click'
-      );
-    };
-    const closePopover = (component: ReactWrapper) => {
-      const closeFn = component
-        .find('[data-test-subj="dataGridColumnSortingPopover"]')
-        .first()
-        .prop('closePopover') as Function;
-      act(() => closeFn());
-=======
   const ControlWithState = ({
     sorting,
     ...rest
@@ -149,7 +83,6 @@
     const sortingWithState = {
       columns: sortingColumns,
       onSort,
->>>>>>> 8f013671
     };
     return (
       <DataGridSortingControl
@@ -193,26 +126,8 @@
       const { getByLabelText } = render(<ControlWithState />);
       openPopover();
 
-<<<<<<< HEAD
-    it('returns null if sorting is not defined', () => {
-      // @ts-ignore - normally this would be undefined vs. null, but we have = fallbacks up above for testing QOL
-      const Mock = () => {
-        const columnSorting = useDataGridColumnSorting(
-          requiredArgs[0],
-          undefined,
-          requiredArgs[2],
-          requiredArgs[3],
-          requiredArgs[4]
-        );
-        return <>{columnSorting}</>;
-      };
-      const component = mount(<Mock />);
-
-      expect(component.isEmptyRender()).toEqual(true);
-=======
       mockDrag(getByLabelText('Drag handle'), { clientX: 0, clientY: 5 });
       expect(onSort).toHaveBeenCalledWith(defaultSort);
->>>>>>> 8f013671
     });
 
     it('handles invalid drags outside the valid droppable area', () => {
@@ -275,50 +190,6 @@
         expect(getUnsortedColumns()).toHaveLength(2);
       });
 
-<<<<<<< HEAD
-      describe('clear sorting button', () => {
-        it('renders a button which removes all active sorts', () => {
-          const component = mount(<MockComponent />);
-          openPopover(component);
-
-          const clearButton = findTestSubject(
-            component,
-            'dataGridColumnSortingClearButton'
-          );
-          clearButton.simulate('click');
-          forceUpdate(component);
-
-          expect(onSort).toHaveBeenCalledWith([]);
-
-          expect(component.find('EuiText').text()).toContain(
-            'Currently no fields are sorted'
-          );
-          expect(component.text()).toEqual('Sort fields');
-        });
-
-        it('does not render the button if there are no active sorts', () => {
-          const sorting = { columns: [], onSort };
-          const Mock = () => {
-            const columnSorting = useDataGridColumnSorting(
-              requiredArgs[0],
-              sorting,
-              requiredArgs[2],
-              requiredArgs[3],
-              requiredArgs[4]
-            );
-            return <>{columnSorting}</>;
-          };
-          const component = mount(<Mock />);
-          openPopover(component);
-
-          const clearButton = findTestSubject(
-            component,
-            'dataGridColumnSortingClearButton'
-          );
-
-          expect(clearButton).toHaveLength(0);
-        });
-=======
       it('does not render fields that are marked as isSortable: false at the column level', () => {
         render(
           <ControlWithState
@@ -332,7 +203,6 @@
         openSelectionPopover();
 
         expect(getUnsortedColumns()).toHaveLength(1);
->>>>>>> 8f013671
       });
 
       it('does not render fields that are marked as isSortable: false at the schema level', () => {
@@ -411,81 +281,9 @@
           );
           openPopoversAndSortByColumnB();
 
-<<<<<<< HEAD
-          expect(popoverButton).toHaveLength(0);
-        });
-
-        describe('field click behavior', () => {
-          const noActiveSorts = { ...sorting, columns: [] };
-
-          const openPopoversAndSortByColumnB = (component: ReactWrapper) => {
-            openPopover(component);
-            openSelectionPopover(component);
-            findTestSubject(
-              component,
-              'dataGridColumnSortingPopoverColumnSelection-columnB'
-            ).simulate('click');
-          };
-
-          it('adds the field to the active sort list when clicked, with a default sort direction of `asc`', () => {
-            const Mock = () => {
-              const columnSorting = useDataGridColumnSorting(
-                requiredArgs[0],
-                noActiveSorts,
-                requiredArgs[2],
-                requiredArgs[3],
-                requiredArgs[4]
-              );
-              return <>{columnSorting}</>;
-            };
-            const component = mount(<Mock />);
-            openPopoversAndSortByColumnB(component);
-            expect(onSort).toHaveBeenCalledWith([
-              { id: 'columnB', direction: 'asc' },
-            ]);
-          });
-
-          it('uses the default sort direction configured at the schema level', () => {
-            const component = mount(
-              <MockComponent
-                sorting={noActiveSorts}
-                columns={[
-                  { id: 'columnB', defaultSortDirection: 'desc' } as any,
-                ]}
-                schema={{ columnB: { columnType: 'test' } } as any}
-                schemaDetectors={[
-                  ...schemaDetectors,
-                  { ...schemaDetectors[0], defaultSortDirection: 'desc' },
-                ]}
-              />
-            );
-            openPopoversAndSortByColumnB(component);
-
-            expect(onSort).toHaveBeenCalledWith([
-              { id: 'columnB', direction: 'desc' },
-            ]);
-          });
-
-          it('uses the default sort direction configured at the column level', () => {
-            const component = mount(
-              <MockComponent
-                sorting={noActiveSorts}
-                columns={[
-                  { id: 'columnB', defaultSortDirection: 'desc' } as any,
-                ]}
-              />
-            );
-            openPopoversAndSortByColumnB(component);
-
-            expect(onSort).toHaveBeenCalledWith([
-              { id: 'columnB', direction: 'desc' },
-            ]);
-          });
-=======
           expect(onSort).toHaveBeenCalledWith([
             { id: 'columnB', direction: 'desc' },
           ]);
->>>>>>> 8f013671
         });
       });
     });
