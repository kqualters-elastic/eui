/*
 * Copyright Elasticsearch B.V. and/or licensed to Elasticsearch B.V. under one
 * or more contributor license agreements. Licensed under the Elastic License
 * 2.0 and the Server Side Public License, v 1; you may not use this file except
 * in compliance with, at your election, the Elastic License 2.0 or the Server
 * Side Public License, v 1.
 */

import classnames from 'classnames';
import React, { forwardRef, memo } from 'react';
import { EuiDataGridControlHeaderCell } from './data_grid_control_header_cell';
import { EuiDataGridHeaderCell } from './data_grid_header_cell';
import {
  emptyControlColumns,
  EuiDataGridHeaderRowProps,
} from '../../data_grid_types';

<<<<<<< HEAD
const EuiDataGridHeaderRow = memo(
  forwardRef<HTMLDivElement, EuiDataGridHeaderRowProps>((props, ref) => {
    const {
      leadingControlColumns = emptyControlColumns,
      trailingControlColumns = emptyControlColumns,
      columns,
      schema,
      schemaDetectors,
      columnWidths,
      defaultColumnWidth,
      className,
      setColumnWidth,
      setVisibleColumns,
      switchColumnPos,
      headerIsInteractive,
      'data-test-subj': _dataTestSubj,
      ...rest
    } = props;
=======
const EuiDataGridHeaderRow = forwardRef<
  HTMLDivElement,
  EuiDataGridHeaderRowProps
>((props, ref) => {
  const {
    leadingControlColumns = emptyControlColumns,
    trailingControlColumns = emptyControlColumns,
    columns,
    schema,
    schemaDetectors,
    columnWidths,
    defaultColumnWidth,
    className,
    setColumnWidth,
    setVisibleColumns,
    switchColumnPos,
    'data-test-subj': _dataTestSubj,
    ...rest
  } = props;
>>>>>>> d945e7be

    const classes = classnames('euiDataGridHeader', className);
    const dataTestSubj = classnames('dataGridHeader', _dataTestSubj);

<<<<<<< HEAD
    return (
      <div
        role="row"
        ref={ref}
        className={classes}
        data-test-subj={dataTestSubj}
        {...rest}
      >
        {leadingControlColumns.map((controlColumn, index) => (
          <EuiDataGridControlHeaderCell
            key={controlColumn.id}
            index={index}
            controlColumn={controlColumn}
            headerIsInteractive={headerIsInteractive}
          />
        ))}
        {columns.map((column, index) => (
          <EuiDataGridHeaderCell
            key={column.id}
            column={column}
            columns={columns}
            index={index + leadingControlColumns.length}
            columnWidths={columnWidths}
            schema={schema}
            schemaDetectors={schemaDetectors}
            setColumnWidth={setColumnWidth}
            setVisibleColumns={setVisibleColumns}
            switchColumnPos={switchColumnPos}
            defaultColumnWidth={defaultColumnWidth}
            headerIsInteractive={headerIsInteractive}
          />
        ))}
        {trailingControlColumns.map((controlColumn, index) => (
          <EuiDataGridControlHeaderCell
            key={controlColumn.id}
            index={index + leadingControlColumns.length + columns.length}
            controlColumn={controlColumn}
            headerIsInteractive={headerIsInteractive}
          />
        ))}
      </div>
    );
  })
);
=======
  return (
    <div
      role="row"
      ref={ref}
      className={classes}
      data-test-subj={dataTestSubj}
      {...rest}
    >
      {leadingControlColumns.map((controlColumn, index) => (
        <EuiDataGridControlHeaderCell
          key={controlColumn.id}
          index={index}
          controlColumn={controlColumn}
        />
      ))}
      {columns.map((column, index) => (
        <EuiDataGridHeaderCell
          key={column.id}
          column={column}
          columns={columns}
          index={index + leadingControlColumns.length}
          columnWidths={columnWidths}
          schema={schema}
          schemaDetectors={schemaDetectors}
          setColumnWidth={setColumnWidth}
          setVisibleColumns={setVisibleColumns}
          switchColumnPos={switchColumnPos}
          defaultColumnWidth={defaultColumnWidth}
        />
      ))}
      {trailingControlColumns.map((controlColumn, index) => (
        <EuiDataGridControlHeaderCell
          key={controlColumn.id}
          index={index + leadingControlColumns.length + columns.length}
          controlColumn={controlColumn}
        />
      ))}
    </div>
  );
});
>>>>>>> d945e7be

EuiDataGridHeaderRow.displayName = 'EuiDataGridHeaderRow';

export { EuiDataGridHeaderRow };<|MERGE_RESOLUTION|>--- conflicted
+++ resolved
@@ -15,7 +15,6 @@
   EuiDataGridHeaderRowProps,
 } from '../../data_grid_types';
 
-<<<<<<< HEAD
 const EuiDataGridHeaderRow = memo(
   forwardRef<HTMLDivElement, EuiDataGridHeaderRowProps>((props, ref) => {
     const {
@@ -30,36 +29,13 @@
       setColumnWidth,
       setVisibleColumns,
       switchColumnPos,
-      headerIsInteractive,
       'data-test-subj': _dataTestSubj,
       ...rest
     } = props;
-=======
-const EuiDataGridHeaderRow = forwardRef<
-  HTMLDivElement,
-  EuiDataGridHeaderRowProps
->((props, ref) => {
-  const {
-    leadingControlColumns = emptyControlColumns,
-    trailingControlColumns = emptyControlColumns,
-    columns,
-    schema,
-    schemaDetectors,
-    columnWidths,
-    defaultColumnWidth,
-    className,
-    setColumnWidth,
-    setVisibleColumns,
-    switchColumnPos,
-    'data-test-subj': _dataTestSubj,
-    ...rest
-  } = props;
->>>>>>> d945e7be
 
     const classes = classnames('euiDataGridHeader', className);
     const dataTestSubj = classnames('dataGridHeader', _dataTestSubj);
 
-<<<<<<< HEAD
     return (
       <div
         role="row"
@@ -73,7 +49,6 @@
             key={controlColumn.id}
             index={index}
             controlColumn={controlColumn}
-            headerIsInteractive={headerIsInteractive}
           />
         ))}
         {columns.map((column, index) => (
@@ -89,7 +64,6 @@
             setVisibleColumns={setVisibleColumns}
             switchColumnPos={switchColumnPos}
             defaultColumnWidth={defaultColumnWidth}
-            headerIsInteractive={headerIsInteractive}
           />
         ))}
         {trailingControlColumns.map((controlColumn, index) => (
@@ -97,55 +71,12 @@
             key={controlColumn.id}
             index={index + leadingControlColumns.length + columns.length}
             controlColumn={controlColumn}
-            headerIsInteractive={headerIsInteractive}
           />
         ))}
       </div>
     );
   })
 );
-=======
-  return (
-    <div
-      role="row"
-      ref={ref}
-      className={classes}
-      data-test-subj={dataTestSubj}
-      {...rest}
-    >
-      {leadingControlColumns.map((controlColumn, index) => (
-        <EuiDataGridControlHeaderCell
-          key={controlColumn.id}
-          index={index}
-          controlColumn={controlColumn}
-        />
-      ))}
-      {columns.map((column, index) => (
-        <EuiDataGridHeaderCell
-          key={column.id}
-          column={column}
-          columns={columns}
-          index={index + leadingControlColumns.length}
-          columnWidths={columnWidths}
-          schema={schema}
-          schemaDetectors={schemaDetectors}
-          setColumnWidth={setColumnWidth}
-          setVisibleColumns={setVisibleColumns}
-          switchColumnPos={switchColumnPos}
-          defaultColumnWidth={defaultColumnWidth}
-        />
-      ))}
-      {trailingControlColumns.map((controlColumn, index) => (
-        <EuiDataGridControlHeaderCell
-          key={controlColumn.id}
-          index={index + leadingControlColumns.length + columns.length}
-          controlColumn={controlColumn}
-        />
-      ))}
-    </div>
-  );
-});
->>>>>>> d945e7be
 
 EuiDataGridHeaderRow.displayName = 'EuiDataGridHeaderRow';
 
