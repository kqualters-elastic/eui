[
  {
    "token": "euiBasicTable.tableDescriptionWithPagination",
    "defString": "This table contains {itemCount} rows out of {totalItemCount} rows.",
    "highlighting": "string",
    "loc": {
      "start": {
        "line": 580,
        "column": 10
      },
      "end": {
        "line": 587,
        "column": 12
      }
    },
    "filepath": "src/components/basic_table/basic_table.tsx"
  },
  {
    "token": "euiBasicTable.tableDescriptionWithoutPagination",
    "defString": "This table contains {itemCount} rows.",
    "highlighting": "string",
    "loc": {
      "start": {
        "line": 591,
        "column": 10
      },
      "end": {
        "line": 597,
        "column": 12
      }
    },
    "filepath": "src/components/basic_table/basic_table.tsx"
  },
  {
    "token": "euiBasicTable.selectAllRows",
    "defString": "Select all rows",
    "highlighting": "string",
    "loc": {
      "start": {
        "line": 637,
        "column": 6
      },
      "end": {
        "line": 637,
        "column": 77
      }
    },
    "filepath": "src/components/basic_table/basic_table.tsx"
  },
  {
    "token": "euiBasicTable.selectThisRow",
    "defString": "Select this row",
    "highlighting": "string",
    "loc": {
      "start": {
        "line": 1026,
        "column": 8
      },
      "end": {
        "line": 1026,
        "column": 79
      }
    },
    "filepath": "src/components/basic_table/basic_table.tsx"
  },
  {
    "token": "euiCollapsedItemActions.allActions",
    "defString": "All actions",
    "highlighting": "string",
    "loc": {
      "start": {
        "line": 176,
        "column": 6
      },
      "end": {
        "line": 176,
        "column": 80
      }
    },
    "filepath": "src/components/basic_table/collapsed_item_actions.tsx"
  },
  {
    "token": "euiCollapsedItemActions.allActions",
    "defString": "All actions",
    "highlighting": "string",
    "loc": {
      "start": {
        "line": 193,
        "column": 6
      },
      "end": {
        "line": 193,
        "column": 80
      }
    },
    "filepath": "src/components/basic_table/collapsed_item_actions.tsx"
  },
  {
    "token": "euiBottomBar.screenReaderHeading",
    "defString": "Page level controls",
    "highlighting": "string",
    "loc": {
      "start": {
        "line": 92,
        "column": 8
      },
      "end": {
        "line": 94,
        "column": 40
      }
    },
    "filepath": "src/components/bottom_bar/bottom_bar.tsx"
  },
  {
    "token": "euiBottomBar.customScreenReaderAnnouncement",
    "defString": "There is a new region landmark called {landmarkHeading} with page level controls at the end of the document.",
    "highlighting": "string",
    "loc": {
      "start": {
        "line": 119,
        "column": 14
      },
      "end": {
        "line": 123,
        "column": 16
      }
    },
    "filepath": "src/components/bottom_bar/bottom_bar.tsx"
  },
  {
    "token": "euiBottomBar.screenReaderAnnouncement",
    "defString": "There is a new region landmark with page level controls at the end of the document.",
    "highlighting": "string",
    "loc": {
      "start": {
        "line": 125,
        "column": 14
      },
      "end": {
        "line": 128,
        "column": 16
      }
    },
    "filepath": "src/components/bottom_bar/bottom_bar.tsx"
  },
  {
    "token": "euiBreadcrumbs.collapsedBadge.ariaLabel",
    "defString": "Show all breadcrumbs",
    "highlighting": "string",
    "loc": {
      "start": {
        "line": 116,
        "column": 6
      },
      "end": {
        "line": 118,
        "column": 39
      }
    },
    "filepath": "src/components/breadcrumbs/breadcrumbs.tsx"
  },
  {
    "token": "euiCardSelect.selected",
    "defString": "Selected",
    "highlighting": "string",
    "loc": {
      "start": {
        "line": 82,
        "column": 11
      },
      "end": {
        "line": 82,
        "column": 72
      }
    },
    "filepath": "src/components/card/card_select.tsx"
  },
  {
    "token": "euiCardSelect.unavailable",
    "defString": "Unavailable",
    "highlighting": "string",
    "loc": {
      "start": {
        "line": 84,
        "column": 11
      },
      "end": {
        "line": 84,
        "column": 78
      }
    },
    "filepath": "src/components/card/card_select.tsx"
  },
  {
    "token": "euiCardSelect.select",
    "defString": "Select",
    "highlighting": "string",
    "loc": {
      "start": {
        "line": 86,
        "column": 11
      },
      "end": {
        "line": 86,
        "column": 68
      }
    },
    "filepath": "src/components/card/card_select.tsx"
  },
  {
    "token": "euiCodeEditor.startInteracting",
    "defString": "Press Enter to start interacting with the code.",
    "highlighting": "string",
    "loc": {
      "start": {
        "line": 263,
        "column": 12
      },
      "end": {
        "line": 266,
        "column": 14
      }
    },
    "filepath": "src/components/code_editor/code_editor.tsx"
  },
  {
    "token": "euiCodeEditor.startEditing",
    "defString": "Press Enter to start editing.",
    "highlighting": "string",
    "loc": {
      "start": {
        "line": 268,
        "column": 12
      },
      "end": {
        "line": 271,
        "column": 14
      }
    },
    "filepath": "src/components/code_editor/code_editor.tsx"
  },
  {
    "token": "euiCodeEditor.stopInteracting",
    "defString": "When you're done, press Escape to stop interacting with the code.",
    "highlighting": "string",
    "loc": {
      "start": {
        "line": 277,
        "column": 12
      },
      "end": {
        "line": 280,
        "column": 14
      }
    },
    "filepath": "src/components/code_editor/code_editor.tsx"
  },
  {
    "token": "euiCodeEditor.stopEditing",
    "defString": "When you're done, press Escape to stop editing.",
    "highlighting": "string",
    "loc": {
      "start": {
        "line": 282,
        "column": 12
      },
      "end": {
        "line": 285,
        "column": 14
      }
    },
    "filepath": "src/components/code_editor/code_editor.tsx"
  },
  {
    "token": "euiCodeBlock.copyButton",
    "defString": "Copy",
    "highlighting": "string",
    "loc": {
      "start": {
        "line": 240,
        "column": 12
      },
      "end": {
        "line": 240,
        "column": 68
      }
    },
    "filepath": "src/components/code/_code_block.tsx"
  },
  {
    "token": "euiCollapsibleNav.closeButtonLabel",
    "defString": "close",
    "highlighting": "string",
    "loc": {
      "start": {
        "line": 161,
        "column": 8
      },
      "end": {
        "line": 161,
        "column": 78
      }
    },
    "filepath": "src/components/collapsible_nav/collapsible_nav.tsx"
  },
  {
    "token": "euiColorPicker.swatchAriaLabel",
    "defString": "Select {swatch} as the color",
    "highlighting": "string",
    "loc": {
      "start": {
        "line": 487,
        "column": 14
      },
      "end": {
        "line": 490,
        "column": 55
      }
    },
    "filepath": "src/components/color_picker/color_picker.tsx"
  },
  {
    "token": "euiColorPicker.alphaLabel",
    "defString": "Alpha channel (opacity) value",
    "highlighting": "string",
    "loc": {
      "start": {
        "line": 515,
        "column": 10
      },
      "end": {
        "line": 517,
        "column": 52
      }
    },
    "filepath": "src/components/color_picker/color_picker.tsx"
  },
  {
    "token": "euiColorPicker.screenReaderAnnouncement",
    "defString": "A popup with a range of selectable colors opened.\n                Tab forward to cycle through colors choices or press\n                escape to close this popup.",
    "highlighting": "string",
    "loc": {
      "start": {
        "line": 626,
        "column": 14
      },
      "end": {
        "line": 631,
        "column": 16
      }
    },
    "filepath": "src/components/color_picker/color_picker.tsx"
  },
  {
    "token": "euiColorStopThumb.screenReaderAnnouncement",
    "defString": "A popup with a color stop edit form opened.\n            Tab forward to cycle through form controls or press\n            escape to close this popup.",
    "highlighting": "string",
    "loc": {
      "start": {
        "line": 317,
        "column": 12
      },
      "end": {
        "line": 322,
        "column": 14
      }
    },
    "filepath": "src/components/color_picker/color_stops/color_stop_thumb.tsx"
  },
  {
    "token": "euiColorStopThumb.removeLabel",
    "defString": "Remove this stop",
    "highlighting": "string",
    "loc": {
      "start": {
        "line": 356,
        "column": 16
      },
      "end": {
        "line": 358,
        "column": 45
      }
    },
    "filepath": "src/components/color_picker/color_stops/color_stop_thumb.tsx"
  },
  {
    "token": "euiColorStops.screenReaderAnnouncement",
    "defString": "{label}: {readOnly} {disabled} Color stop picker. Each stop consists of a number and corresponding color value. Use the Down and Up arrow keys to select individual stops. Press the Enter key to create a new stop.",
    "highlighting": "string",
    "loc": {
      "start": {
        "line": 462,
        "column": 10
      },
      "end": {
        "line": 470,
        "column": 12
      }
    },
    "filepath": "src/components/color_picker/color_stops/color_stops.tsx"
  },
  {
    "token": "euiHue.label",
    "defString": "Select the HSV color mode 'hue' value",
    "highlighting": "string",
    "loc": {
      "start": {
        "line": 59,
        "column": 10
      },
      "end": {
        "line": 62,
        "column": 12
      }
    },
    "filepath": "src/components/color_picker/hue.tsx"
  },
  {
    "token": "euiSaturation.roleDescription",
    "defString": "HSV color mode saturation and value selection",
    "highlighting": "string",
    "loc": {
      "start": {
        "line": 163,
        "column": 6
      },
      "end": {
        "line": 165,
        "column": 64
      }
    },
    "filepath": "src/components/color_picker/saturation.tsx"
  },
  {
    "token": "euiSaturation.screenReaderAnnouncement",
    "defString": "Use the arrow keys to navigate the square color gradient. The coordinates resulting from each key press will be used to calculate HSV color mode 'saturation' and 'value' numbers, in the range of 0 to 1. Left and right decrease and increase (respectively) the 'saturation' value. Up and down decrease and increase (respectively) the 'value' value.",
    "highlighting": "string",
    "loc": {
      "start": {
        "line": 188,
        "column": 16
      },
      "end": {
        "line": 191,
        "column": 18
      }
    },
    "filepath": "src/components/color_picker/saturation.tsx"
  },
  {
    "token": "euiComboBoxPill.removeSelection",
    "defString": "Remove {children} from selection in this group",
    "highlighting": "string",
    "loc": {
      "start": {
        "line": 80,
        "column": 8
      },
      "end": {
        "line": 83,
        "column": 32
      }
    },
    "filepath": "src/components/combo_box/combo_box_input/combo_box_pill.tsx"
  },
  {
    "token": "euiComboBoxOptionsList.loadingOptions",
    "defString": "Loading options",
    "highlighting": "string",
    "loc": {
      "start": {
        "line": 215,
        "column": 12
      },
      "end": {
        "line": 218,
        "column": 14
      }
    },
    "filepath": "src/components/combo_box/combo_box_options_list/combo_box_options_list.tsx"
  },
  {
    "token": "euiComboBoxOptionsList.alreadyAdded",
    "defString": "{label} has already been added",
    "highlighting": "string",
    "loc": {
      "start": {
        "line": 232,
        "column": 14
      },
      "end": {
        "line": 238,
        "column": 16
      }
    },
    "filepath": "src/components/combo_box/combo_box_options_list/combo_box_options_list.tsx"
  },
  {
    "token": "euiComboBoxOptionsList.createCustomOption",
    "defString": "Hit {key} to add {searchValue} as a custom option",
    "highlighting": "string",
    "loc": {
      "start": {
        "line": 244,
        "column": 14
      },
      "end": {
        "line": 251,
        "column": 16
      }
    },
    "filepath": "src/components/combo_box/combo_box_options_list/combo_box_options_list.tsx"
  },
  {
    "token": "euiComboBoxOptionsList.delimiterMessage",
    "defString": "Hit enter to add each item separated by {delimiter}",
    "highlighting": "string",
    "loc": {
      "start": {
        "line": 259,
        "column": 14
      },
      "end": {
        "line": 263,
        "column": 16
      }
    },
    "filepath": "src/components/combo_box/combo_box_options_list/combo_box_options_list.tsx"
  },
  {
    "token": "euiComboBoxOptionsList.noMatchingOptions",
    "defString": "{searchValue} doesn't match any options",
    "highlighting": "string",
    "loc": {
      "start": {
        "line": 269,
        "column": 14
      },
      "end": {
        "line": 273,
        "column": 16
      }
    },
    "filepath": "src/components/combo_box/combo_box_options_list/combo_box_options_list.tsx"
  },
  {
    "token": "euiComboBoxOptionsList.noAvailableOptions",
    "defString": "There aren't any options available",
    "highlighting": "string",
    "loc": {
      "start": {
        "line": 281,
        "column": 10
      },
      "end": {
        "line": 284,
        "column": 12
      }
    },
    "filepath": "src/components/combo_box/combo_box_options_list/combo_box_options_list.tsx"
  },
  {
    "token": "euiComboBoxOptionsList.allOptionsSelected",
    "defString": "You've selected all available options",
    "highlighting": "string",
    "loc": {
      "start": {
        "line": 290,
        "column": 10
      },
      "end": {
        "line": 293,
        "column": 12
      }
    },
    "filepath": "src/components/combo_box/combo_box_options_list/combo_box_options_list.tsx"
  },
  {
    "token": "euiControlBar.screenReaderHeading",
    "defString": "Page level controls",
    "highlighting": "string",
    "loc": {
      "start": {
        "line": 425,
        "column": 6
      },
      "end": {
        "line": 427,
        "column": 38
      }
    },
    "filepath": "src/components/control_bar/control_bar.tsx"
  },
  {
    "token": "euiControlBar.customScreenReaderAnnouncement",
    "defString": "There is a new region landmark called {landmarkHeading} with page level controls at the end of the document.",
    "highlighting": "string",
    "loc": {
      "start": {
        "line": 462,
        "column": 14
      },
      "end": {
        "line": 466,
        "column": 16
      }
    },
    "filepath": "src/components/control_bar/control_bar.tsx"
  },
  {
    "token": "euiControlBar.screenReaderAnnouncement",
    "defString": "There is a new region landmark with page level controls at the end of the document.",
    "highlighting": "string",
    "loc": {
      "start": {
        "line": 468,
        "column": 14
      },
      "end": {
        "line": 471,
        "column": 16
      }
    },
    "filepath": "src/components/control_bar/control_bar.tsx"
  },
  {
    "token": "euiColumnSelector.button",
    "defString": "Columns",
    "highlighting": "string",
    "loc": {
      "start": {
        "line": 115,
        "column": 4
      },
      "end": {
        "line": 115,
        "column": 66
      }
    },
    "filepath": "src/components/datagrid/column_selector.tsx"
  },
  {
    "token": "euiColumnSelector.buttonActiveSingular",
    "defString": "{numberOfHiddenFields} column hidden",
    "highlighting": "string",
    "loc": {
      "start": {
        "line": 120,
        "column": 6
      },
      "end": {
        "line": 124,
        "column": 8
      }
    },
    "filepath": "src/components/datagrid/column_selector.tsx"
  },
  {
    "token": "euiColumnSelector.buttonActivePlural",
    "defString": "{numberOfHiddenFields} columns hidden",
    "highlighting": "string",
    "loc": {
      "start": {
        "line": 128,
        "column": 6
      },
      "end": {
        "line": 132,
        "column": 8
      }
    },
    "filepath": "src/components/datagrid/column_selector.tsx"
  },
  {
    "token": "euiColumnSelector.selectAll",
    "defString": "Show all",
    "highlighting": "string",
    "loc": {
      "start": {
        "line": 248,
        "column": 16
      },
      "end": {
        "line": 251,
        "column": 18
      }
    },
    "filepath": "src/components/datagrid/column_selector.tsx"
  },
  {
    "token": "euiColumnSelector.hideAll",
    "defString": "Hide all",
    "highlighting": "string",
    "loc": {
      "start": {
        "line": 259,
        "column": 16
      },
      "end": {
        "line": 259,
        "column": 80
      }
    },
    "filepath": "src/components/datagrid/column_selector.tsx"
  },
  {
    "token": "euiColumnSortingDraggable.defaultSortAsc",
    "defString": "A-Z",
    "highlighting": "string",
    "loc": {
      "start": {
        "line": 57,
        "column": 6
      },
      "end": {
        "line": 57,
        "column": 80
      }
    },
    "filepath": "src/components/datagrid/column_sorting_draggable.tsx"
  },
  {
    "token": "euiColumnSortingDraggable.defaultSortDesc",
    "defString": "Z-A",
    "highlighting": "string",
    "loc": {
      "start": {
        "line": 64,
        "column": 6
      },
      "end": {
        "line": 67,
        "column": 8
      }
    },
    "filepath": "src/components/datagrid/column_sorting_draggable.tsx"
  },
  {
    "token": "euiColumnSortingDraggable.activeSortLabel",
    "defString": "is sorting this data grid",
    "highlighting": "string",
    "loc": {
      "start": {
        "line": 93,
        "column": 14
      },
      "end": {
        "line": 95,
        "column": 52
      }
    },
    "filepath": "src/components/datagrid/column_sorting_draggable.tsx"
  },
  {
    "token": "euiColumnSortingDraggable.removeSortLabel",
    "defString": "Remove from data grid sort:",
    "highlighting": "string",
    "loc": {
      "start": {
        "line": 110,
        "column": 14
      },
      "end": {
        "line": 112,
        "column": 54
      }
    },
    "filepath": "src/components/datagrid/column_sorting_draggable.tsx"
  },
  {
    "token": "euiColumnSortingDraggable.toggleLegend",
    "defString": "Select sorting method for field: ",
    "highlighting": "string",
    "loc": {
      "start": {
        "line": 147,
        "column": 14
      },
      "end": {
        "line": 149,
        "column": 60
      }
    },
    "filepath": "src/components/datagrid/column_sorting_draggable.tsx"
  },
  {
    "token": "euiColumnSorting.emptySorting",
    "defString": "Currently no fields are sorted",
    "highlighting": "string",
    "loc": {
      "start": {
        "line": 193,
        "column": 12
      },
      "end": {
        "line": 196,
        "column": 14
      }
    },
    "filepath": "src/components/datagrid/column_sorting.tsx"
  },
  {
    "token": "euiColumnSorting.pickFields",
    "defString": "Pick fields to sort by",
    "highlighting": "string",
    "loc": {
      "start": {
        "line": 224,
        "column": 22
      },
      "end": {
        "line": 227,
        "column": 24
      }
    },
    "filepath": "src/components/datagrid/column_sorting.tsx"
  },
  {
    "token": "euiColumnSorting.sortFieldAriaLabel",
    "defString": "Sort by: ",
    "highlighting": "string",
    "loc": {
      "start": {
        "line": 230,
        "column": 18
      },
      "end": {
        "line": 232,
        "column": 40
      }
    },
    "filepath": "src/components/datagrid/column_sorting.tsx"
  },
  {
    "token": "euiColumnSorting.clearAll",
    "defString": "Clear sorting",
    "highlighting": "string",
    "loc": {
      "start": {
        "line": 305,
        "column": 18
      },
      "end": {
        "line": 308,
        "column": 20
      }
    },
    "filepath": "src/components/datagrid/column_sorting.tsx"
  },
  {
    "token": "euiDataGridCell.expandButtonTitle",
    "defString": "Click or hit enter to interact with cell content",
    "highlighting": "string",
    "loc": {
      "start": {
        "line": 377,
        "column": 6
      },
      "end": {
        "line": 379,
        "column": 67
      }
    },
    "filepath": "src/components/datagrid/data_grid_cell.tsx"
  },
  {
    "token": "euiDataGridSchema.booleanSortTextAsc",
    "defString": "True-False",
    "highlighting": "string",
    "loc": {
      "start": {
        "line": 102,
        "column": 6
      },
      "end": {
        "line": 105,
        "column": 8
      }
    },
    "filepath": "src/components/datagrid/data_grid_schema.tsx"
  },
  {
    "token": "euiDataGridSchema.booleanSortTextDesc",
    "defString": "False-True",
    "highlighting": "string",
    "loc": {
      "start": {
        "line": 108,
        "column": 6
      },
      "end": {
        "line": 111,
        "column": 8
      }
    },
    "filepath": "src/components/datagrid/data_grid_schema.tsx"
  },
  {
    "token": "euiDataGridSchema.currencySortTextAsc",
    "defString": "Low-High",
    "highlighting": "string",
    "loc": {
      "start": {
        "line": 143,
        "column": 6
      },
      "end": {
        "line": 146,
        "column": 8
      }
    },
    "filepath": "src/components/datagrid/data_grid_schema.tsx"
  },
  {
    "token": "euiDataGridSchema.currencySortTextDesc",
    "defString": "High-Low",
    "highlighting": "string",
    "loc": {
      "start": {
        "line": 149,
        "column": 6
      },
      "end": {
        "line": 152,
        "column": 8
      }
    },
    "filepath": "src/components/datagrid/data_grid_schema.tsx"
  },
  {
    "token": "euiDataGridSchema.dateSortTextAsc",
    "defString": "New-Old",
    "highlighting": "string",
    "loc": {
      "start": {
        "line": 181,
        "column": 6
      },
      "end": {
        "line": 181,
        "column": 77
      }
    },
    "filepath": "src/components/datagrid/data_grid_schema.tsx"
  },
  {
    "token": "euiDataGridSchema.dateSortTextDesc",
    "defString": "Old-New",
    "highlighting": "string",
    "loc": {
      "start": {
        "line": 184,
        "column": 6
      },
      "end": {
        "line": 184,
        "column": 78
      }
    },
    "filepath": "src/components/datagrid/data_grid_schema.tsx"
  },
  {
    "token": "euiDataGridSchema.numberSortTextAsc",
    "defString": "Low-High",
    "highlighting": "string",
    "loc": {
      "start": {
        "line": 218,
        "column": 6
      },
      "end": {
        "line": 218,
        "column": 80
      }
    },
    "filepath": "src/components/datagrid/data_grid_schema.tsx"
  },
  {
    "token": "euiDataGridSchema.numberSortTextDesc",
    "defString": "High-Low",
    "highlighting": "string",
    "loc": {
      "start": {
        "line": 221,
        "column": 6
      },
      "end": {
        "line": 224,
        "column": 8
      }
    },
    "filepath": "src/components/datagrid/data_grid_schema.tsx"
  },
  {
    "token": "euiDataGridSchema.jsonSortTextAsc",
    "defString": "Small-Large",
    "highlighting": "string",
    "loc": {
      "start": {
        "line": 249,
        "column": 6
      },
      "end": {
        "line": 252,
        "column": 8
      }
    },
    "filepath": "src/components/datagrid/data_grid_schema.tsx"
  },
  {
    "token": "euiDataGridSchema.jsonSortTextDesc",
    "defString": "Large-Small",
    "highlighting": "string",
    "loc": {
      "start": {
        "line": 255,
        "column": 6
      },
      "end": {
        "line": 258,
        "column": 8
      }
    },
    "filepath": "src/components/datagrid/data_grid_schema.tsx"
  },
  {
    "token": "euiDataGrid.screenReaderNotice",
    "defString": "Cell contains interactive content.",
    "highlighting": "string",
    "loc": {
      "start": {
        "line": 948,
        "column": 12
      },
      "end": {
        "line": 951,
        "column": 14
      }
    },
    "filepath": "src/components/datagrid/data_grid.tsx"
  },
  {
    "token": "euiStyleSelector.buttonText",
    "defString": "Density",
    "highlighting": "string",
    "loc": {
      "start": {
        "line": 93,
        "column": 10
      },
      "end": {
        "line": 93,
        "column": 75
      }
    },
    "filepath": "src/components/datagrid/style_selector.tsx"
  },
  {
    "token": "euiRelativeTab.unitInputLabel",
    "defString": "Relative time span",
    "highlighting": "string",
    "loc": {
      "start": {
        "line": 159,
        "column": 12
      },
      "end": {
        "line": 161,
        "column": 43
      }
    },
    "filepath": "src/components/date_picker/super_date_picker/date_popover/relative_tab.tsx"
  },
  {
    "token": "euiRelativeTab.roundingLabel",
    "defString": "Round to the {unit}",
    "highlighting": "string",
    "loc": {
      "start": {
        "line": 178,
        "column": 8
      },
      "end": {
        "line": 181,
        "column": 75
      }
    },
    "filepath": "src/components/date_picker/super_date_picker/date_popover/relative_tab.tsx"
  },
  {
    "token": "euiRelativeTab.relativeDate",
    "defString": "{position} date",
    "highlighting": "string",
    "loc": {
      "start": {
        "line": 199,
        "column": 14
      },
      "end": {
        "line": 203,
        "column": 16
      }
    },
    "filepath": "src/components/date_picker/super_date_picker/date_popover/relative_tab.tsx"
  },
  {
    "token": "euiRelativeTab.fullDescription",
    "defString": "The unit is changeable. Currently set to {unit}.",
    "highlighting": "string",
    "loc": {
      "start": {
        "line": 209,
        "column": 12
      },
      "end": {
        "line": 213,
        "column": 14
      }
    },
    "filepath": "src/components/date_picker/super_date_picker/date_popover/relative_tab.tsx"
  },
  {
    "token": "euiCommonlyUsedTimeRanges.legend",
    "defString": "Commonly used",
    "highlighting": "string",
    "loc": {
      "start": {
        "line": 63,
        "column": 10
      },
      "end": {
        "line": 66,
        "column": 12
      }
    },
    "filepath": "src/components/date_picker/super_date_picker/quick_select_popover/commonly_used_time_ranges.tsx"
  },
  {
    "token": "euiQuickSelect.legendText",
    "defString": "Quick select a time range",
    "highlighting": "string",
    "loc": {
      "start": {
<<<<<<< HEAD
        "line": 130,
        "column": 8
      },
      "end": {
        "line": 132,
=======
        "line": 186,
        "column": 8
      },
      "end": {
        "line": 188,
>>>>>>> bf5b98a5
        "column": 46
      }
    },
    "filepath": "src/components/date_picker/super_date_picker/quick_select_popover/quick_select.tsx"
  },
  {
    "token": "euiQuickSelect.quickSelectTitle",
    "defString": "Quick select",
    "highlighting": "string",
    "loc": {
      "start": {
<<<<<<< HEAD
        "line": 149,
        "column": 12
      },
      "end": {
        "line": 151,
=======
        "line": 205,
        "column": 12
      },
      "end": {
        "line": 207,
>>>>>>> bf5b98a5
        "column": 37
      }
    },
    "filepath": "src/components/date_picker/super_date_picker/quick_select_popover/quick_select.tsx"
  },
  {
    "token": "euiQuickSelect.previousLabel",
    "defString": "Previous time window",
    "highlighting": "string",
    "loc": {
      "start": {
<<<<<<< HEAD
        "line": 162,
        "column": 16
      },
      "end": {
        "line": 164,
=======
        "line": 218,
        "column": 16
      },
      "end": {
        "line": 220,
>>>>>>> bf5b98a5
        "column": 49
      }
    },
    "filepath": "src/components/date_picker/super_date_picker/quick_select_popover/quick_select.tsx"
  },
  {
    "token": "euiQuickSelect.nextLabel",
    "defString": "Next time window",
    "highlighting": "string",
    "loc": {
      "start": {
<<<<<<< HEAD
        "line": 177,
        "column": 16
      },
      "end": {
        "line": 179,
=======
        "line": 233,
        "column": 16
      },
      "end": {
        "line": 235,
>>>>>>> bf5b98a5
        "column": 45
      }
    },
    "filepath": "src/components/date_picker/super_date_picker/quick_select_popover/quick_select.tsx"
  },
  {
    "token": "euiQuickSelect.tenseLabel",
    "defString": "Time tense",
    "highlighting": "string",
    "loc": {
      "start": {
<<<<<<< HEAD
        "line": 197,
        "column": 12
      },
      "end": {
        "line": 197,
=======
        "line": 253,
        "column": 12
      },
      "end": {
        "line": 253,
>>>>>>> bf5b98a5
        "column": 76
      }
    },
    "filepath": "src/components/date_picker/super_date_picker/quick_select_popover/quick_select.tsx"
  },
  {
    "token": "euiQuickSelect.valueLabel",
    "defString": "Time value",
    "highlighting": "string",
    "loc": {
      "start": {
<<<<<<< HEAD
        "line": 212,
        "column": 12
      },
      "end": {
        "line": 212,
=======
        "line": 268,
        "column": 12
      },
      "end": {
        "line": 268,
>>>>>>> bf5b98a5
        "column": 76
      }
    },
    "filepath": "src/components/date_picker/super_date_picker/quick_select_popover/quick_select.tsx"
  },
  {
    "token": "euiQuickSelect.unitLabel",
    "defString": "Time unit",
    "highlighting": "string",
    "loc": {
      "start": {
<<<<<<< HEAD
        "line": 226,
        "column": 12
      },
      "end": {
        "line": 226,
=======
        "line": 282,
        "column": 12
      },
      "end": {
        "line": 282,
>>>>>>> bf5b98a5
        "column": 74
      }
    },
    "filepath": "src/components/date_picker/super_date_picker/quick_select_popover/quick_select.tsx"
  },
  {
    "token": "euiQuickSelect.applyButton",
    "defString": "Apply",
    "highlighting": "string",
    "loc": {
      "start": {
<<<<<<< HEAD
        "line": 247,
        "column": 14
      },
      "end": {
        "line": 247,
=======
        "line": 303,
        "column": 14
      },
      "end": {
        "line": 303,
>>>>>>> bf5b98a5
        "column": 76
      }
    },
    "filepath": "src/components/date_picker/super_date_picker/quick_select_popover/quick_select.tsx"
  },
  {
    "token": "euiQuickSelect.fullDescription",
    "defString": "Currently set to {timeTense} {timeValue} {timeUnit}.",
    "highlighting": "string",
    "loc": {
      "start": {
<<<<<<< HEAD
        "line": 254,
        "column": 12
      },
      "end": {
        "line": 264,
=======
        "line": 310,
        "column": 12
      },
      "end": {
        "line": 318,
>>>>>>> bf5b98a5
        "column": 14
      }
    },
    "filepath": "src/components/date_picker/super_date_picker/quick_select_popover/quick_select.tsx"
  },
  {
    "token": "euiRefreshInterval.legend",
    "defString": "Refresh every",
    "highlighting": "string",
    "loc": {
      "start": {
<<<<<<< HEAD
        "line": 146,
        "column": 12
      },
      "end": {
        "line": 149,
=======
        "line": 188,
        "column": 12
      },
      "end": {
        "line": 191,
>>>>>>> bf5b98a5
        "column": 14
      }
    },
    "filepath": "src/components/date_picker/super_date_picker/quick_select_popover/refresh_interval.tsx"
  },
  {
    "token": "euiRefreshInterval.start",
    "defString": "Start",
    "highlighting": "string",
    "loc": {
      "start": {
<<<<<<< HEAD
        "line": 187,
        "column": 16
      },
      "end": {
        "line": 187,
=======
        "line": 229,
        "column": 16
      },
      "end": {
        "line": 229,
>>>>>>> bf5b98a5
        "column": 76
      }
    },
    "filepath": "src/components/date_picker/super_date_picker/quick_select_popover/refresh_interval.tsx"
  },
  {
    "token": "euiRefreshInterval.stop",
    "defString": "Stop",
    "highlighting": "string",
    "loc": {
      "start": {
<<<<<<< HEAD
        "line": 189,
        "column": 16
      },
      "end": {
        "line": 189,
=======
        "line": 231,
        "column": 16
      },
      "end": {
        "line": 231,
>>>>>>> bf5b98a5
        "column": 74
      }
    },
    "filepath": "src/components/date_picker/super_date_picker/quick_select_popover/refresh_interval.tsx"
  },
  {
    "token": "euiRefreshInterval.fullDescription",
    "defString": "Refresh interval currently set to {optionValue} {optionText}.",
    "highlighting": "string",
    "loc": {
      "start": {
<<<<<<< HEAD
        "line": 196,
        "column": 12
      },
      "end": {
        "line": 205,
=======
        "line": 238,
        "column": 12
      },
      "end": {
        "line": 245,
>>>>>>> bf5b98a5
        "column": 14
      }
    },
    "filepath": "src/components/date_picker/super_date_picker/quick_select_popover/refresh_interval.tsx"
  },
  {
    "token": "euiSuperDatePicker.showDatesButtonLabel",
    "defString": "Show dates",
    "highlighting": "string",
    "loc": {
      "start": {
        "line": 401,
        "column": 14
      },
      "end": {
        "line": 404,
        "column": 16
      }
    },
    "filepath": "src/components/date_picker/super_date_picker/super_date_picker.tsx"
  },
  {
    "token": "euiSuperUpdateButton.refreshButtonLabel",
    "defString": "Refresh",
    "highlighting": "string",
    "loc": {
      "start": {
        "line": 112,
        "column": 6
      },
      "end": {
        "line": 115,
        "column": 8
      }
    },
    "filepath": "src/components/date_picker/super_date_picker/super_update_button.tsx"
  },
  {
    "token": "euiSuperUpdateButton.updatingButtonLabel",
    "defString": "Updating",
    "highlighting": "string",
    "loc": {
      "start": {
        "line": 119,
        "column": 8
      },
      "end": {
        "line": 122,
        "column": 10
      }
    },
    "filepath": "src/components/date_picker/super_date_picker/super_update_button.tsx"
  },
  {
    "token": "euiSuperUpdateButton.updateButtonLabel",
    "defString": "Update",
    "highlighting": "string",
    "loc": {
      "start": {
        "line": 124,
        "column": 8
      },
      "end": {
        "line": 127,
        "column": 10
      }
    },
    "filepath": "src/components/date_picker/super_date_picker/super_update_button.tsx"
  },
  {
    "token": "euiSuperUpdateButton.cannotUpdateTooltip",
    "defString": "Cannot update",
    "highlighting": "string",
    "loc": {
      "start": {
        "line": 134,
        "column": 8
      },
      "end": {
        "line": 137,
        "column": 10
      }
    },
    "filepath": "src/components/date_picker/super_date_picker/super_update_button.tsx"
  },
  {
    "token": "euiSuperUpdateButton.clickToApplyTooltip",
    "defString": "Click to apply",
    "highlighting": "string",
    "loc": {
      "start": {
        "line": 141,
        "column": 8
      },
      "end": {
        "line": 144,
        "column": 10
      }
    },
    "filepath": "src/components/date_picker/super_date_picker/super_update_button.tsx"
  },
  {
    "token": "euiFilterButton.filterBadge",
    "defString": "{count} {hasActiveFilters} filters",
    "highlighting": "string",
    "loc": {
      "start": {
        "line": 120,
        "column": 8
      },
      "end": {
        "line": 126,
        "column": 55
      }
    },
    "filepath": "src/components/filter_group/filter_button.tsx"
  },
  {
    "token": "euiFormControlLayoutClearButton.label",
    "defString": "Clear input",
    "highlighting": "string",
    "loc": {
      "start": {
        "line": 36,
        "column": 4
      },
      "end": {
        "line": 38,
        "column": 28
      }
    },
    "filepath": "src/components/form/form_control_layout/form_control_layout_clear_button.tsx"
  },
  {
    "token": "euiForm.addressFormErrors",
    "defString": "Please address the errors in your form.",
    "highlighting": "string",
    "loc": {
      "start": {
        "line": 73,
        "column": 6
      },
      "end": {
        "line": 75,
        "column": 58
      }
    },
    "filepath": "src/components/form/form.tsx"
  },
  {
    "token": "euiSuperSelectControl.selectAnOption",
    "defString": "Select an option: {selectedValue}, is selected",
    "highlighting": "string",
    "loc": {
      "start": {
        "line": 147,
        "column": 12
      },
      "end": {
        "line": 151,
        "column": 14
      }
    },
    "filepath": "src/components/form/super_select/super_select_control.tsx"
  },
  {
    "token": "euiSuperSelect.screenReaderAnnouncement",
    "defString": "You are in a form selector of {optionsCount} items and must select a single option.\n              Use the up and down keys to navigate or escape to close.",
    "highlighting": "string",
    "loc": {
      "start": {
        "line": 342,
        "column": 12
      },
      "end": {
        "line": 347,
        "column": 14
      }
    },
    "filepath": "src/components/form/super_select/super_select.tsx"
  },
  {
    "token": "euiHeaderLinks.openNavigationMenu",
    "defString": "Open navigation menu",
    "highlighting": "string",
    "loc": {
      "start": {
        "line": 68,
        "column": 8
      },
      "end": {
        "line": 70,
        "column": 41
      }
    },
    "filepath": "src/components/header/header_links/header_links.tsx"
  },
  {
    "token": "euiHeaderLinks.appNavigation",
    "defString": "App navigation",
    "highlighting": "string",
    "loc": {
      "start": {
        "line": 83,
        "column": 6
      },
      "end": {
        "line": 83,
        "column": 77
      }
    },
    "filepath": "src/components/header/header_links/header_links.tsx"
  },
  {
    "token": "euiImage.closeImage",
    "defString": "Close full screen {alt} image",
    "highlighting": "string",
    "loc": {
      "start": {
        "line": 172,
        "column": 12
      },
      "end": {
        "line": 175,
        "column": 54
      }
    },
    "filepath": "src/components/image/image.tsx"
  },
  {
    "token": "euiImage.openImage",
    "defString": "Open full screen {alt} image",
    "highlighting": "string",
    "loc": {
      "start": {
        "line": 206,
        "column": 10
      },
      "end": {
        "line": 209,
        "column": 51
      }
    },
    "filepath": "src/components/image/image.tsx"
  },
  {
    "token": "euiLink.external.ariaLabel",
    "defString": "External link",
    "highlighting": "string",
    "loc": {
      "start": {
        "line": 104,
        "column": 6
      },
      "end": {
        "line": 104,
        "column": 74
      }
    },
    "filepath": "src/components/link/link.tsx"
  },
  {
    "token": "euiMarkdownEditorToolbar.editor",
    "defString": "Editor",
    "highlighting": "string",
    "loc": {
      "start": {
        "line": 121,
        "column": 18
      },
      "end": {
        "line": 124,
        "column": 20
      }
    },
    "filepath": "src/components/markdown_editor/markdown_editor_toolbar.tsx"
  },
  {
    "token": "euiMarkdownEditorToolbar.previewMarkdown",
    "defString": "Preview",
    "highlighting": "string",
    "loc": {
      "start": {
        "line": 126,
        "column": 18
      },
      "end": {
        "line": 129,
        "column": 20
      }
    },
    "filepath": "src/components/markdown_editor/markdown_editor_toolbar.tsx"
  },
  {
    "token": "euiModal.closeModal",
    "defString": "Closes this modal window",
    "highlighting": "string",
    "loc": {
      "start": {
        "line": 91,
        "column": 8
      },
      "end": {
        "line": 91,
        "column": 80
      }
    },
    "filepath": "src/components/modal/modal.tsx"
  },
  {
    "token": "euiPagination.pageOfTotal",
    "defString": "Page {page} of {total}",
    "highlighting": "string",
    "loc": {
      "start": {
        "line": 81,
        "column": 6
      },
      "end": {
        "line": 85,
        "column": 57
      }
    },
    "filepath": "src/components/pagination/pagination.tsx"
  },
  {
    "token": "euiPagination.previousPage",
    "defString": "Previous page",
    "highlighting": "string",
    "loc": {
      "start": {
        "line": 101,
        "column": 4
      },
      "end": {
        "line": 101,
        "column": 72
      }
    },
    "filepath": "src/components/pagination/pagination.tsx"
  },
  {
    "token": "euiPagination.pageOfTotal",
    "defString": "Page {page} of {total}",
    "highlighting": "string",
    "loc": {
      "start": {
        "line": 119,
        "column": 6
      },
      "end": {
        "line": 123,
        "column": 53
      }
    },
    "filepath": "src/components/pagination/pagination.tsx"
  },
  {
    "token": "euiPagination.jumpToLastPage",
    "defString": "Jump to the last page, number {pageCount}",
    "highlighting": "string",
    "loc": {
      "start": {
        "line": 164,
        "column": 6
      },
      "end": {
        "line": 168,
        "column": 31
      }
    },
    "filepath": "src/components/pagination/pagination.tsx"
  },
  {
    "token": "euiPagination.nextPage",
    "defString": "Next page",
    "highlighting": "string",
    "loc": {
      "start": {
        "line": 182,
        "column": 4
      },
      "end": {
        "line": 182,
        "column": 64
      }
    },
    "filepath": "src/components/pagination/pagination.tsx"
  },
  {
    "token": "euiPagination.pageOfTotal",
    "defString": "Page {page} of {total}",
    "highlighting": "string",
    "loc": {
      "start": {
        "line": 199,
        "column": 6
      },
      "end": {
        "line": 202,
        "column": 60
      }
    },
    "filepath": "src/components/pagination/pagination.tsx"
  },
  {
    "token": "euiPagination.jumpToLastPage",
    "defString": "Jump to the last page, number {pageCount}",
    "highlighting": "string",
    "loc": {
      "start": {
        "line": 214,
        "column": 6
      },
      "end": {
        "line": 217,
        "column": 31
      }
    },
    "filepath": "src/components/pagination/pagination.tsx"
  },
  {
    "token": "euiPagination.pageOfTotalCompressed",
    "defString": "{page} of {total}",
    "highlighting": "string",
    "loc": {
      "start": {
        "line": 231,
        "column": 10
      },
      "end": {
        "line": 238,
        "column": 12
      }
    },
    "filepath": "src/components/pagination/pagination.tsx"
  },
  {
    "token": "euiPopover.screenReaderAnnouncement",
    "defString": "You are in a dialog. To close this dialog, hit escape.",
    "highlighting": "string",
    "loc": {
      "start": {
        "line": 665,
        "column": 14
      },
      "end": {
        "line": 668,
        "column": 16
      }
    },
    "filepath": "src/components/popover/popover.tsx"
  },
  {
    "token": "euiSelectable.loadingOptions",
    "defString": "Loading options",
    "highlighting": "string",
    "loc": {
      "start": {
        "line": 335,
        "column": 12
      },
      "end": {
        "line": 338,
        "column": 14
      }
    },
    "filepath": "src/components/selectable/selectable.tsx"
  },
  {
    "token": "euiSelectable.noMatchingOptions",
    "defString": "{searchValue} doesn't match any options",
    "highlighting": "string",
    "loc": {
      "start": {
        "line": 345,
        "column": 10
      },
      "end": {
        "line": 349,
        "column": 12
      }
    },
    "filepath": "src/components/selectable/selectable.tsx"
  },
  {
    "token": "euiSelectable.noAvailableOptions",
    "defString": "No options available",
    "highlighting": "string",
    "loc": {
      "start": {
        "line": 355,
        "column": 10
      },
      "end": {
        "line": 358,
        "column": 12
      }
    },
    "filepath": "src/components/selectable/selectable.tsx"
  },
  {
    "token": "euiStat.loadingText",
    "defString": "Statistic is loading",
    "highlighting": "string",
    "loc": {
      "start": {
        "line": 125,
        "column": 10
      },
      "end": {
        "line": 125,
        "column": 80
      }
    },
    "filepath": "src/components/stat/stat.tsx"
  },
  {
    "token": "euiStepHorizontal.buttonTitle",
    "defString": "({\n  step,\n  title,\n  disabled,\n  isComplete\n}: Pick<EuiStepHorizontalProps, 'step' | 'title' | 'disabled' | 'isComplete'>) => {\n  let titleAppendix = '';\n\n  if (disabled) {\n    titleAppendix = ' is disabled';\n  } else if (isComplete) {\n    titleAppendix = ' is complete';\n  }\n\n  return `Step ${step}: ${title}${titleAppendix}`;\n};",
    "highlighting": "code",
    "loc": {
      "start": {
        "line": 92,
        "column": 4
      },
      "end": {
        "line": 112,
        "column": 53
      }
    },
    "filepath": "src/components/steps/step_horizontal.tsx"
  },
  {
    "token": "euiStepHorizontal.step",
    "defString": "Step",
    "highlighting": "string",
    "loc": {
      "start": {
        "line": 126,
        "column": 16
      },
      "end": {
        "line": 126,
        "column": 73
      }
    },
    "filepath": "src/components/steps/step_horizontal.tsx"
  },
  {
    "token": "euiStepNumber.isComplete",
    "defString": "complete",
    "highlighting": "string",
    "loc": {
      "start": {
        "line": 74,
        "column": 6
      },
      "end": {
        "line": 74,
        "column": 67
      }
    },
    "filepath": "src/components/steps/step_number.tsx"
  },
  {
    "token": "euiStepNumber.hasWarnings",
    "defString": "has warnings",
    "highlighting": "string",
    "loc": {
      "start": {
        "line": 86,
        "column": 6
      },
      "end": {
        "line": 86,
        "column": 72
      }
    },
    "filepath": "src/components/steps/step_number.tsx"
  },
  {
    "token": "euiStepNumber.hasErrors",
    "defString": "has errors",
    "highlighting": "string",
    "loc": {
      "start": {
        "line": 98,
        "column": 6
      },
      "end": {
        "line": 98,
        "column": 68
      }
    },
    "filepath": "src/components/steps/step_number.tsx"
  },
  {
    "token": "euiStep.ariaLabel",
    "defString": "({\n  status\n}: {\n  status?: EuiStepStatus;\n}) => {\n  if (status === 'incomplete') return 'Incomplete Step';\n  return 'Step';\n};",
    "highlighting": "code",
    "loc": {
      "start": {
        "line": 66,
        "column": 8
      },
      "end": {
        "line": 72,
        "column": 30
      }
    },
    "filepath": "src/components/steps/step.tsx"
  },
  {
    "token": "euiTableSortMobile.sorting",
    "defString": "Sorting",
    "highlighting": "string",
    "loc": {
      "start": {
        "line": 79,
        "column": 8
      },
      "end": {
        "line": 79,
        "column": 72
      }
    },
    "filepath": "src/components/table/mobile/table_sort_mobile.tsx"
  },
  {
    "token": "euiTableHeaderCell.clickForDescending",
    "defString": "Click to sort in descending order",
    "highlighting": "string",
    "loc": {
      "start": {
<<<<<<< HEAD
        "line": 111,
        "column": 10
      },
      "end": {
        "line": 114,
=======
        "line": 130,
        "column": 10
      },
      "end": {
        "line": 133,
>>>>>>> bf5b98a5
        "column": 12
      }
    },
    "filepath": "src/components/table/table_header_cell.tsx"
  },
  {
    "token": "euiTableHeaderCell.clickForUnsort",
    "defString": "Click to unsort",
    "highlighting": "string",
    "loc": {
      "start": {
<<<<<<< HEAD
        "line": 120,
        "column": 10
      },
      "end": {
        "line": 123,
=======
        "line": 139,
        "column": 10
      },
      "end": {
        "line": 142,
>>>>>>> bf5b98a5
        "column": 12
      }
    },
    "filepath": "src/components/table/table_header_cell.tsx"
  },
  {
    "token": "euiTableHeaderCell.clickForAscending",
    "defString": "Click to sort in ascending order",
    "highlighting": "string",
    "loc": {
      "start": {
<<<<<<< HEAD
        "line": 128,
        "column": 8
      },
      "end": {
        "line": 131,
=======
        "line": 147,
        "column": 8
      },
      "end": {
        "line": 150,
>>>>>>> bf5b98a5
        "column": 10
      }
    },
    "filepath": "src/components/table/table_header_cell.tsx"
  },
  {
    "token": "euiTableHeaderCell.titleTextWithSort",
    "defString": "{innerText}; Sorted in {ariaSortValue} order",
    "highlighting": "string",
    "loc": {
      "start": {
<<<<<<< HEAD
        "line": 152,
        "column": 16
      },
      "end": {
        "line": 155,
=======
        "line": 171,
        "column": 16
      },
      "end": {
        "line": 174,
>>>>>>> bf5b98a5
        "column": 56
      }
    },
    "filepath": "src/components/table/table_header_cell.tsx"
  },
  {
    "token": "euiTableHeaderCell.sortedAriaLabel",
    "defString": "Sorted in {ariaSortValue} order",
    "highlighting": "string",
    "loc": {
      "start": {
<<<<<<< HEAD
        "line": 169,
        "column": 14
      },
      "end": {
        "line": 172,
=======
        "line": 188,
        "column": 14
      },
      "end": {
        "line": 191,
>>>>>>> bf5b98a5
        "column": 43
      }
    },
    "filepath": "src/components/table/table_header_cell.tsx"
  },
  {
    "token": "euiTablePagination.rowsPerPage",
    "defString": "Rows per page",
    "highlighting": "string",
    "loc": {
      "start": {
        "line": 82,
        "column": 8
      },
      "end": {
        "line": 85,
        "column": 10
      }
    },
    "filepath": "src/components/table/table_pagination/table_pagination.tsx"
  },
  {
    "token": "euiTablePagination.rowsPerPageOption",
    "defString": "{rowsPerPage} rows",
    "highlighting": "string",
    "loc": {
      "start": {
        "line": 99,
        "column": 8
      },
      "end": {
        "line": 103,
        "column": 10
      }
    },
    "filepath": "src/components/table/table_pagination/table_pagination.tsx"
  },
  {
    "token": "euiToast.dismissToast",
    "defString": "Dismiss toast",
    "highlighting": "string",
    "loc": {
      "start": {
        "line": 91,
        "column": 6
      },
      "end": {
        "line": 91,
        "column": 69
      }
    },
    "filepath": "src/components/toast/toast.tsx"
  },
  {
    "token": "euiToast.newNotification",
    "defString": "A new notification appears",
    "highlighting": "string",
    "loc": {
      "start": {
        "line": 120,
        "column": 10
      },
      "end": {
        "line": 123,
        "column": 12
      }
    },
    "filepath": "src/components/toast/toast.tsx"
  },
  {
    "token": "euiToast.notification",
    "defString": "Notification",
    "highlighting": "string",
    "loc": {
      "start": {
        "line": 127,
        "column": 6
      },
      "end": {
        "line": 127,
        "column": 68
      }
    },
    "filepath": "src/components/toast/toast.tsx"
  },
  {
    "token": "euiTourStepIndicator.isActive",
    "defString": "active",
    "highlighting": "string",
    "loc": {
      "start": {
        "line": 57,
        "column": 6
      },
      "end": {
        "line": 57,
        "column": 70
      }
    },
    "filepath": "src/components/tour/tour_step_indicator.tsx"
  },
  {
    "token": "euiTourStepIndicator.isComplete",
    "defString": "complete",
    "highlighting": "string",
    "loc": {
      "start": {
        "line": 71,
        "column": 6
      },
      "end": {
        "line": 71,
        "column": 74
      }
    },
    "filepath": "src/components/tour/tour_step_indicator.tsx"
  },
  {
    "token": "euiTourStepIndicator.isIncomplete",
    "defString": "incomplete",
    "highlighting": "string",
    "loc": {
      "start": {
        "line": 84,
        "column": 6
      },
      "end": {
        "line": 84,
        "column": 78
      }
    },
    "filepath": "src/components/tour/tour_step_indicator.tsx"
  },
  {
    "token": "euiTourStepIndicator.ariaLabel",
    "defString": "({\n  status\n}: {\n  status: EuiTourStepStatus;\n}) => {\n  return `Step ${number} ${status}`;\n};",
    "highlighting": "code",
    "loc": {
      "start": {
        "line": 98,
        "column": 4
      },
      "end": {
        "line": 103,
        "column": 26
      }
    },
    "filepath": "src/components/tour/tour_step_indicator.tsx"
  },
  {
    "token": "euiTreeView.listNavigationInstructions",
    "defString": "You can quickly navigate this list using arrow keys.",
    "highlighting": "string",
    "loc": {
      "start": {
        "line": 263,
        "column": 12
      },
      "end": {
        "line": 265,
        "column": 77
      }
    },
    "filepath": "src/components/tree_view/tree_view.tsx"
  },
  {
    "token": "euiTreeView.ariaLabel",
    "defString": "{nodeLabel} child of {ariaLabel}",
    "highlighting": "string",
    "loc": {
      "start": {
        "line": 282,
        "column": 16
      },
      "end": {
        "line": 289,
        "column": 21
      }
    },
    "filepath": "src/components/tree_view/tree_view.tsx"
  }
]<|MERGE_RESOLUTION|>--- conflicted
+++ resolved
@@ -1141,19 +1141,11 @@
     "highlighting": "string",
     "loc": {
       "start": {
-<<<<<<< HEAD
-        "line": 130,
-        "column": 8
-      },
-      "end": {
-        "line": 132,
-=======
         "line": 186,
         "column": 8
       },
       "end": {
         "line": 188,
->>>>>>> bf5b98a5
         "column": 46
       }
     },
@@ -1165,19 +1157,11 @@
     "highlighting": "string",
     "loc": {
       "start": {
-<<<<<<< HEAD
-        "line": 149,
-        "column": 12
-      },
-      "end": {
-        "line": 151,
-=======
         "line": 205,
         "column": 12
       },
       "end": {
         "line": 207,
->>>>>>> bf5b98a5
         "column": 37
       }
     },
@@ -1189,19 +1173,11 @@
     "highlighting": "string",
     "loc": {
       "start": {
-<<<<<<< HEAD
-        "line": 162,
-        "column": 16
-      },
-      "end": {
-        "line": 164,
-=======
         "line": 218,
         "column": 16
       },
       "end": {
         "line": 220,
->>>>>>> bf5b98a5
         "column": 49
       }
     },
@@ -1213,19 +1189,11 @@
     "highlighting": "string",
     "loc": {
       "start": {
-<<<<<<< HEAD
-        "line": 177,
-        "column": 16
-      },
-      "end": {
-        "line": 179,
-=======
         "line": 233,
         "column": 16
       },
       "end": {
         "line": 235,
->>>>>>> bf5b98a5
         "column": 45
       }
     },
@@ -1237,19 +1205,11 @@
     "highlighting": "string",
     "loc": {
       "start": {
-<<<<<<< HEAD
-        "line": 197,
-        "column": 12
-      },
-      "end": {
-        "line": 197,
-=======
         "line": 253,
         "column": 12
       },
       "end": {
         "line": 253,
->>>>>>> bf5b98a5
         "column": 76
       }
     },
@@ -1261,19 +1221,11 @@
     "highlighting": "string",
     "loc": {
       "start": {
-<<<<<<< HEAD
-        "line": 212,
-        "column": 12
-      },
-      "end": {
-        "line": 212,
-=======
         "line": 268,
         "column": 12
       },
       "end": {
         "line": 268,
->>>>>>> bf5b98a5
         "column": 76
       }
     },
@@ -1285,19 +1237,11 @@
     "highlighting": "string",
     "loc": {
       "start": {
-<<<<<<< HEAD
-        "line": 226,
-        "column": 12
-      },
-      "end": {
-        "line": 226,
-=======
         "line": 282,
         "column": 12
       },
       "end": {
         "line": 282,
->>>>>>> bf5b98a5
         "column": 74
       }
     },
@@ -1309,19 +1253,11 @@
     "highlighting": "string",
     "loc": {
       "start": {
-<<<<<<< HEAD
-        "line": 247,
-        "column": 14
-      },
-      "end": {
-        "line": 247,
-=======
         "line": 303,
         "column": 14
       },
       "end": {
         "line": 303,
->>>>>>> bf5b98a5
         "column": 76
       }
     },
@@ -1333,19 +1269,11 @@
     "highlighting": "string",
     "loc": {
       "start": {
-<<<<<<< HEAD
-        "line": 254,
-        "column": 12
-      },
-      "end": {
-        "line": 264,
-=======
         "line": 310,
         "column": 12
       },
       "end": {
         "line": 318,
->>>>>>> bf5b98a5
         "column": 14
       }
     },
@@ -1357,19 +1285,11 @@
     "highlighting": "string",
     "loc": {
       "start": {
-<<<<<<< HEAD
-        "line": 146,
-        "column": 12
-      },
-      "end": {
-        "line": 149,
-=======
         "line": 188,
         "column": 12
       },
       "end": {
         "line": 191,
->>>>>>> bf5b98a5
         "column": 14
       }
     },
@@ -1381,19 +1301,11 @@
     "highlighting": "string",
     "loc": {
       "start": {
-<<<<<<< HEAD
-        "line": 187,
-        "column": 16
-      },
-      "end": {
-        "line": 187,
-=======
         "line": 229,
         "column": 16
       },
       "end": {
         "line": 229,
->>>>>>> bf5b98a5
         "column": 76
       }
     },
@@ -1405,19 +1317,11 @@
     "highlighting": "string",
     "loc": {
       "start": {
-<<<<<<< HEAD
-        "line": 189,
-        "column": 16
-      },
-      "end": {
-        "line": 189,
-=======
         "line": 231,
         "column": 16
       },
       "end": {
         "line": 231,
->>>>>>> bf5b98a5
         "column": 74
       }
     },
@@ -1429,19 +1333,11 @@
     "highlighting": "string",
     "loc": {
       "start": {
-<<<<<<< HEAD
-        "line": 196,
-        "column": 12
-      },
-      "end": {
-        "line": 205,
-=======
         "line": 238,
         "column": 12
       },
       "end": {
         "line": 245,
->>>>>>> bf5b98a5
         "column": 14
       }
     },
@@ -1702,38 +1598,6 @@
       }
     },
     "filepath": "src/components/link/link.tsx"
-  },
-  {
-    "token": "euiMarkdownEditorToolbar.editor",
-    "defString": "Editor",
-    "highlighting": "string",
-    "loc": {
-      "start": {
-        "line": 121,
-        "column": 18
-      },
-      "end": {
-        "line": 124,
-        "column": 20
-      }
-    },
-    "filepath": "src/components/markdown_editor/markdown_editor_toolbar.tsx"
-  },
-  {
-    "token": "euiMarkdownEditorToolbar.previewMarkdown",
-    "defString": "Preview",
-    "highlighting": "string",
-    "loc": {
-      "start": {
-        "line": 126,
-        "column": 18
-      },
-      "end": {
-        "line": 129,
-        "column": 20
-      }
-    },
-    "filepath": "src/components/markdown_editor/markdown_editor_toolbar.tsx"
   },
   {
     "token": "euiModal.closeModal",
@@ -2077,19 +1941,11 @@
     "highlighting": "string",
     "loc": {
       "start": {
-<<<<<<< HEAD
-        "line": 111,
-        "column": 10
-      },
-      "end": {
-        "line": 114,
-=======
         "line": 130,
         "column": 10
       },
       "end": {
         "line": 133,
->>>>>>> bf5b98a5
         "column": 12
       }
     },
@@ -2101,19 +1957,11 @@
     "highlighting": "string",
     "loc": {
       "start": {
-<<<<<<< HEAD
-        "line": 120,
-        "column": 10
-      },
-      "end": {
-        "line": 123,
-=======
         "line": 139,
         "column": 10
       },
       "end": {
         "line": 142,
->>>>>>> bf5b98a5
         "column": 12
       }
     },
@@ -2125,19 +1973,11 @@
     "highlighting": "string",
     "loc": {
       "start": {
-<<<<<<< HEAD
-        "line": 128,
-        "column": 8
-      },
-      "end": {
-        "line": 131,
-=======
         "line": 147,
         "column": 8
       },
       "end": {
         "line": 150,
->>>>>>> bf5b98a5
         "column": 10
       }
     },
@@ -2149,19 +1989,11 @@
     "highlighting": "string",
     "loc": {
       "start": {
-<<<<<<< HEAD
-        "line": 152,
-        "column": 16
-      },
-      "end": {
-        "line": 155,
-=======
         "line": 171,
         "column": 16
       },
       "end": {
         "line": 174,
->>>>>>> bf5b98a5
         "column": 56
       }
     },
@@ -2173,19 +2005,11 @@
     "highlighting": "string",
     "loc": {
       "start": {
-<<<<<<< HEAD
-        "line": 169,
-        "column": 14
-      },
-      "end": {
-        "line": 172,
-=======
         "line": 188,
         "column": 14
       },
       "end": {
         "line": 191,
->>>>>>> bf5b98a5
         "column": 43
       }
     },
