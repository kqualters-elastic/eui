--- conflicted
+++ resolved
@@ -25,11 +25,6 @@
       columns,
       columnWidths,
       defaultColumnWidth,
-<<<<<<< HEAD
-      className,
-      sorting,
-=======
->>>>>>> 8f013671
       setColumnWidth,
       setVisibleColumns,
       switchColumnPos,
@@ -64,13 +59,7 @@
             column={column}
             columns={columns}
             columnWidths={columnWidths}
-<<<<<<< HEAD
-            schema={schema}
-            sorting={sorting}
-            schemaDetectors={schemaDetectors}
-=======
             defaultColumnWidth={defaultColumnWidth}
->>>>>>> 8f013671
             setColumnWidth={setColumnWidth}
             setVisibleColumns={setVisibleColumns}
             switchColumnPos={switchColumnPos}
