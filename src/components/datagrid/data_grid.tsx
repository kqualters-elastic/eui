--- conflicted
+++ resolved
@@ -268,39 +268,8 @@
     /**
      * Focus
      */
-<<<<<<< HEAD
-    const { headerIsInteractive, handleHeaderMutation } =
-      useHeaderIsInteractive(contentRef.current);
-    const {
-      focusProps: wrappingDivFocusProps,
-      onFocusUpdate,
-      focusedCell,
-      setFocusedCell,
-      setIsFocusedCellInView,
-      focusFirstVisibleInteractiveCell,
-    } = useFocus({
-      headerIsInteractive,
-      gridItemsRendered,
-    });
-=======
     const { focusProps: wrappingDivFocusProps, ...focusContext } = useFocus();
->>>>>>> d945e7be
-
-    const focusContext = useMemo(() => {
-      return {
-        onFocusUpdate,
-        focusedCell,
-        setFocusedCell,
-        setIsFocusedCellInView,
-        focusFirstVisibleInteractiveCell,
-      };
-    }, [
-      onFocusUpdate,
-      focusedCell,
-      setFocusedCell,
-      setIsFocusedCellInView,
-      focusFirstVisibleInteractiveCell,
-    ]);
+
     /**
      * Cell popover
      */
