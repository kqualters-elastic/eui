--- conflicted
+++ resolved
@@ -125,13 +125,9 @@
     };
   }, [popoverIsOpen, closeCellPopover, openCellPopover, cellLocation]);
 
-<<<<<<< HEAD
-  return useMemo(() => {
-=======
   const cellPopover = useMemo(() => {
     if (!popoverIsOpen || !popoverAnchor) return null;
 
->>>>>>> 6982d58b
     // Note that this popover is rendered once at the top grid level, rather than one popover per cell
     return (
       <EuiWrappingPopover
@@ -174,7 +170,6 @@
     onClickOutside,
     onKeyDown,
     popoverAnchorPosition,
-    cellPopoverContext,
   ]);
 
   return useMemo(
