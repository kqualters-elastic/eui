/*
 * Copyright Elasticsearch B.V. and/or licensed to Elasticsearch B.V. under one
 * or more contributor license agreements. Licensed under the Elastic License
 * 2.0 and the Server Side Public License, v 1; you may not use this file except
 * in compliance with, at your election, the Elastic License 2.0 or the Server
 * Side Public License, v 1.
 */

import React, {
  FunctionComponent,
  useState,
  useMemo,
  useCallback,
} from 'react';
import classNames from 'classnames';

import { useDefaultColumnWidth, useColumnWidths } from '../utils/col_widths';
import { useRowHeightUtils, useDefaultRowHeight } from '../utils/row_heights';

import {
  EuiDataGridBodyProps,
  EuiDataGridCustomBodyProps,
  EuiDataGridSetCustomGridBodyProps,
} from '../data_grid_types';
import { useDataGridHeader } from './header';
import { useDataGridFooter } from './footer';
import { CellWrapper } from './cell';

export const EuiDataGridBodyCustomRender: FunctionComponent<
  EuiDataGridBodyProps
> = ({
  renderCustomGridBody,
  leadingControlColumns,
  trailingControlColumns,
  columns,
  visibleColCount,
  schema,
  schemaDetectors,
  visibleRows,
  renderCellValue,
  cellContext,
  renderCellPopover,
  renderFooterCellValue,
  interactiveCellId,
  setVisibleColumns,
  switchColumnPos,
  onColumnResize,
  gridWidth,
  gridStyles,
  pagination,
  rowHeightsOptions,
  sorting,
}) => {
  /**
   * Columns & widths
   */
  const visibleColumns = useMemo(() => {
    return [...leadingControlColumns, ...columns, ...trailingControlColumns];
  }, [columns, leadingControlColumns, trailingControlColumns]);

  // compute the default column width from the container's width and count of visible columns
  const defaultColumnWidth = useDefaultColumnWidth(
    gridWidth,
    leadingControlColumns,
    trailingControlColumns,
    columns
  );

  const { columnWidths, setColumnWidth } = useColumnWidths({
    columns,
    leadingControlColumns,
    trailingControlColumns,
    defaultColumnWidth,
    onColumnResize,
  });

  /**
   * Row heights
   */
  const rowHeightUtils = useRowHeightUtils({
    rowHeightsOptions,
    gridStyles,
    columns,
  });

  const { setRowHeight, getRowHeight } = useDefaultRowHeight({
    rowHeightsOptions,
    rowHeightUtils,
  });

  /**
   * Header & footer
   */
  const { headerRow } = useDataGridHeader({
    switchColumnPos,
    setVisibleColumns,
    leadingControlColumns,
    trailingControlColumns,
    columns,
    columnWidths,
    defaultColumnWidth,
    setColumnWidth,
    schema,
    schemaDetectors,
    sorting,
  });

  const { footerRow } = useDataGridFooter({
    renderFooterCellValue,
    renderCellPopover,
    rowIndex: visibleRows.visibleRowCount,
    visibleRowIndex: visibleRows.visibleRowCount,
    interactiveCellId,
    leadingControlColumns,
    trailingControlColumns,
    columns,
    columnWidths,
    defaultColumnWidth,
    schema,
  });

  /**
   * Cell render fn
   */
  const cellProps = useMemo(() => {
    return {
      schema,
      schemaDetectors,
      pagination,
      columns,
      leadingControlColumns,
      trailingControlColumns,
      visibleColCount,
      columnWidths,
      defaultColumnWidth,
      renderCellValue,
<<<<<<< HEAD
      renderCellPopover,
      cellContext,
=======
      cellContext,
      renderCellPopover,
>>>>>>> aeb74d6e
      interactiveCellId,
      setRowHeight,
      rowHeightsOptions,
      rowHeightUtils,
    };
  }, [
    schema,
    schemaDetectors,
    pagination,
    columns,
    leadingControlColumns,
    trailingControlColumns,
    visibleColCount,
    columnWidths,
    defaultColumnWidth,
    renderCellValue,
    cellContext,
    renderCellPopover,
    interactiveCellId,
    setRowHeight,
    rowHeightsOptions,
    rowHeightUtils,
  ]);

  const _Cell = useCallback<EuiDataGridCustomBodyProps['Cell']>(
    ({ colIndex, visibleRowIndex, ...rest }) => {
      const style = {
        height: rowHeightUtils.isAutoHeight(visibleRowIndex, rowHeightsOptions)
          ? 'auto'
          : getRowHeight(visibleRowIndex),
      };
      const props = {
        colIndex,
        visibleRowIndex,
        style,
        ...cellProps,
      };
      return <CellWrapper {...props} {...rest} />;
    },
    [cellProps, getRowHeight, rowHeightUtils, rowHeightsOptions]
  );

  // Allow consumers to pass custom props/attributes/listeners etc. to the wrapping div
  const [customGridBodyProps, setCustomGridBodyProps] =
    useState<EuiDataGridSetCustomGridBodyProps>({});

  return (
    <div
      {...customGridBodyProps}
      className={classNames(
        'euiDataGrid__customRenderBody',
        customGridBodyProps?.className
      )}
    >
      {headerRow}
      {renderCustomGridBody!({
        visibleColumns,
        visibleRowData: visibleRows,
        Cell: _Cell,
        setCustomGridBodyProps,
      })}
      {footerRow}
    </div>
  );
};<|MERGE_RESOLUTION|>--- conflicted
+++ resolved
@@ -134,13 +134,8 @@
       columnWidths,
       defaultColumnWidth,
       renderCellValue,
-<<<<<<< HEAD
-      renderCellPopover,
-      cellContext,
-=======
       cellContext,
       renderCellPopover,
->>>>>>> aeb74d6e
       interactiveCellId,
       setRowHeight,
       rowHeightsOptions,
